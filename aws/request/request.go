package request

import (
	"bytes"
	"fmt"
	"io"
	"io/ioutil"
	"net/http"
	"net/url"
	"reflect"
	"strings"
	"time"

	"github.com/aws/aws-sdk-go/aws"
	"github.com/aws/aws-sdk-go/aws/client/metadata"
)

// A Request is the service request to be made.
type Request struct {
	Config     aws.Config
	ClientInfo metadata.ClientInfo
	Handlers   Handlers

	Retryer
	Time             time.Time
	ExpireTime       time.Duration
	Operation        *Operation
	HTTPRequest      *http.Request
	HTTPResponse     *http.Response
	Body             io.ReadSeeker
	BodyStart        int64 // offset from beginning of Body that the request body starts
	Params           interface{}
	Error            error
	Data             interface{}
	RequestID        string
	RetryCount       int
	Retryable        *bool
	RetryDelay       time.Duration
	NotHoist         bool
	SignedHeaderVals http.Header

	built bool
}

// An Operation is the service API operation to be made.
type Operation struct {
	Name       string
	HTTPMethod string
	HTTPPath   string
	*Paginator
}

// Paginator keeps track of pagination configuration for an API operation.
type Paginator struct {
	InputTokens     []string
	OutputTokens    []string
	LimitToken      string
	TruncationToken string
}

// New returns a new Request pointer for the service API
// operation and parameters.
//
// Params is any value of input parameters to be the request payload.
// Data is pointer value to an object which the request's response
// payload will be deserialized to.
func New(cfg aws.Config, clientInfo metadata.ClientInfo, handlers Handlers,
	retryer Retryer, operation *Operation, params interface{}, data interface{}) *Request {

	method := operation.HTTPMethod
	if method == "" {
		method = "POST"
	}
	p := operation.HTTPPath
	if p == "" {
		p = "/"
	}

	httpReq, _ := http.NewRequest(method, "", nil)
	httpReq.URL, _ = url.Parse(clientInfo.Endpoint + p)

	r := &Request{
		Config:     cfg,
		ClientInfo: clientInfo,
		Handlers:   handlers.Copy(),

		Retryer:     retryer,
		Time:        time.Now(),
		ExpireTime:  0,
		Operation:   operation,
		HTTPRequest: httpReq,
		Body:        nil,
		Params:      params,
		Error:       nil,
		Data:        data,
	}
	r.SetBufferBody([]byte{})

	return r
}

// WillRetry returns if the request's can be retried.
func (r *Request) WillRetry() bool {
	return r.Error != nil && aws.BoolValue(r.Retryable) && r.RetryCount < r.MaxRetries()
}

// ParamsFilled returns if the request's parameters have been populated
// and the parameters are valid. False is returned if no parameters are
// provided or invalid.
func (r *Request) ParamsFilled() bool {
	return r.Params != nil && reflect.ValueOf(r.Params).Elem().IsValid()
}

// DataFilled returns true if the request's data for response deserialization
// target has been set and is a valid. False is returned if data is not
// set, or is invalid.
func (r *Request) DataFilled() bool {
	return r.Data != nil && reflect.ValueOf(r.Data).Elem().IsValid()
}

// SetBufferBody will set the request's body bytes that will be sent to
// the service API.
func (r *Request) SetBufferBody(buf []byte) {
	r.SetReaderBody(bytes.NewReader(buf))
}

// SetStringBody sets the body of the request to be backed by a string.
func (r *Request) SetStringBody(s string) {
	r.SetReaderBody(strings.NewReader(s))
}

// SetReaderBody will set the request's body reader.
func (r *Request) SetReaderBody(reader io.ReadSeeker) {
	r.HTTPRequest.Body = newOffsetReader(reader, 0)
	r.Body = reader
}

// Presign returns the request's signed URL. Error will be returned
// if the signing fails.
func (r *Request) Presign(expireTime time.Duration) (string, error) {
	r.ExpireTime = expireTime
	r.NotHoist = false
	r.Sign()
	if r.Error != nil {
		return "", r.Error
	}
	return r.HTTPRequest.URL.String(), nil
}

// PresignRequest behaves just like presign, but hoists all headers and signs them.
// Also returns the signed hash back to the user
func (r *Request) PresignRequest(expireTime time.Duration) (string, http.Header, error) {
	r.ExpireTime = expireTime
	r.NotHoist = true
	r.Sign()
	if r.Error != nil {
		return "", nil, r.Error
	}
	return r.HTTPRequest.URL.String(), r.SignedHeaderVals, nil
}

func debugLogReqError(r *Request, stage string, retrying bool, err error) {
	if !r.Config.LogLevel.Matches(aws.LogDebugWithRequestErrors) {
		return
	}

	retryStr := "not retrying"
	if retrying {
		retryStr = "will retry"
	}

	r.Config.Logger.Log(fmt.Sprintf("DEBUG: %s %s/%s failed, %s, error %v",
		stage, r.ClientInfo.ServiceName, r.Operation.Name, retryStr, err))
}

// Build will build the request's object so it can be signed and sent
// to the service. Build will also validate all the request's parameters.
// Anny additional build Handlers set on this request will be run
// in the order they were set.
//
// The request will only be built once. Multiple calls to build will have
// no effect.
//
// If any Validate or Build errors occur the build will stop and the error
// which occurred will be returned.
func (r *Request) Build() error {
	if !r.built {
		r.Error = nil
		r.Handlers.Validate.Run(r)
		if r.Error != nil {
			debugLogReqError(r, "Validate Request", false, r.Error)
			return r.Error
		}
		r.Handlers.Build.Run(r)
		if r.Error != nil {
			debugLogReqError(r, "Build Request", false, r.Error)
			return r.Error
		}
		r.built = true
	}

	return r.Error
}

// Sign will sign the request retuning error if errors are encountered.
//
// Send will build the request prior to signing. All Sign Handlers will
// be executed in the order they were set.
func (r *Request) Sign() error {
	r.Build()
	if r.Error != nil {
		debugLogReqError(r, "Build Request", false, r.Error)
		return r.Error
	}

	r.Handlers.Sign.Run(r)
	return r.Error
}

// Send will send the request returning error if errors are encountered.
//
// Send will sign the request prior to sending. All Send Handlers will
// be executed in the order they were set.
func (r *Request) Send() error {
	for {
		if aws.BoolValue(r.Retryable) {
			if r.Config.LogLevel.Matches(aws.LogDebugWithRequestRetries) {
				r.Config.Logger.Log(fmt.Sprintf("DEBUG: Retrying Request %s/%s, attempt %d",
					r.ClientInfo.ServiceName, r.Operation.Name, r.RetryCount))
			}

<<<<<<< HEAD
			// Closing response body. Since we are setting a new request to send off, this
			// response will get squashed and leaked.
			r.HTTPResponse.Body.Close()

			// Re-seek the body back to the original point in for a retry so that
			// send will send the body's contents again in the upcoming request.
			r.Body.Seek(r.BodyStart, 0)
			r.HTTPRequest.Body = ioutil.NopCloser(r.Body)
=======
			var body io.ReadCloser
			if reader, ok := r.HTTPRequest.Body.(*offsetReader); ok {
				body = reader.CloseAndCopy(r.BodyStart)
			} else {
				if r.Config.Logger != nil {
					r.Config.Logger.Log("Request body type has been overwritten. May cause race conditions")
				}
				r.Body.Seek(r.BodyStart, 0)
				body = ioutil.NopCloser(r.Body)
			}

			r.HTTPRequest = &http.Request{
				URL:           r.HTTPRequest.URL,
				Header:        r.HTTPRequest.Header,
				Close:         r.HTTPRequest.Close,
				Form:          r.HTTPRequest.Form,
				PostForm:      r.HTTPRequest.PostForm,
				Body:          body,
				MultipartForm: r.HTTPRequest.MultipartForm,
				Host:          r.HTTPRequest.Host,
				Method:        r.HTTPRequest.Method,
				Proto:         r.HTTPRequest.Proto,
				ContentLength: r.HTTPRequest.ContentLength,
			}
			// Closing response body. Since we are setting a new request to send off, this
			// response will get squashed and leaked.
			r.HTTPResponse.Body.Close()
>>>>>>> 4151ef57
		}

		r.Sign()
		if r.Error != nil {
			return r.Error
		}

		r.Retryable = nil

		r.Handlers.Send.Run(r)
		if r.Error != nil {
			err := r.Error
			r.Handlers.Retry.Run(r)
			r.Handlers.AfterRetry.Run(r)
			if r.Error != nil {
				debugLogReqError(r, "Send Request", false, r.Error)
				return r.Error
			}
			debugLogReqError(r, "Send Request", true, err)
			continue
		}

		r.Handlers.UnmarshalMeta.Run(r)
		r.Handlers.ValidateResponse.Run(r)
		if r.Error != nil {
			err := r.Error
			r.Handlers.UnmarshalError.Run(r)
			r.Handlers.Retry.Run(r)
			r.Handlers.AfterRetry.Run(r)
			if r.Error != nil {
				debugLogReqError(r, "Validate Response", false, r.Error)
				return r.Error
			}
			debugLogReqError(r, "Validate Response", true, err)
			continue
		}

		r.Handlers.Unmarshal.Run(r)
		if r.Error != nil {
			err := r.Error
			r.Handlers.Retry.Run(r)
			r.Handlers.AfterRetry.Run(r)
			if r.Error != nil {
				debugLogReqError(r, "Unmarshal Response", false, r.Error)
				return r.Error
			}
			debugLogReqError(r, "Unmarshal Response", true, err)
			continue
		}

		break
	}

	return nil
}

// AddToUserAgent adds the string to the end of the request's current user agent.
func AddToUserAgent(r *Request, s string) {
	curUA := r.HTTPRequest.Header.Get("User-Agent")
	if len(curUA) > 0 {
		s = curUA + " " + s
	}
	r.HTTPRequest.Header.Set("User-Agent", s)
}<|MERGE_RESOLUTION|>--- conflicted
+++ resolved
@@ -229,16 +229,6 @@
 					r.ClientInfo.ServiceName, r.Operation.Name, r.RetryCount))
 			}
 
-<<<<<<< HEAD
-			// Closing response body. Since we are setting a new request to send off, this
-			// response will get squashed and leaked.
-			r.HTTPResponse.Body.Close()
-
-			// Re-seek the body back to the original point in for a retry so that
-			// send will send the body's contents again in the upcoming request.
-			r.Body.Seek(r.BodyStart, 0)
-			r.HTTPRequest.Body = ioutil.NopCloser(r.Body)
-=======
 			var body io.ReadCloser
 			if reader, ok := r.HTTPRequest.Body.(*offsetReader); ok {
 				body = reader.CloseAndCopy(r.BodyStart)
@@ -266,7 +256,6 @@
 			// Closing response body. Since we are setting a new request to send off, this
 			// response will get squashed and leaked.
 			r.HTTPResponse.Body.Close()
->>>>>>> 4151ef57
 		}
 
 		r.Sign()
