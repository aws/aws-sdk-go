package request

import (
	"fmt"
	"strings"
)

// A Handlers provides a collection of request handlers for various
// stages of handling requests.
type Handlers struct {
	Validate         HandlerList
	Build            HandlerList
	Sign             HandlerList
	Send             HandlerList
	ValidateResponse HandlerList
	Unmarshal        HandlerList
	UnmarshalMeta    HandlerList
	UnmarshalError   HandlerList
	Retry            HandlerList
	AfterRetry       HandlerList
	Complete         HandlerList
}

// Copy returns of this handler's lists.
func (h *Handlers) Copy() Handlers {
	return Handlers{
		Validate:         h.Validate.copy(),
		Build:            h.Build.copy(),
		Sign:             h.Sign.copy(),
		Send:             h.Send.copy(),
		ValidateResponse: h.ValidateResponse.copy(),
		Unmarshal:        h.Unmarshal.copy(),
		UnmarshalError:   h.UnmarshalError.copy(),
		UnmarshalMeta:    h.UnmarshalMeta.copy(),
		Retry:            h.Retry.copy(),
		AfterRetry:       h.AfterRetry.copy(),
		Complete:         h.Complete.copy(),
	}
}

// Clear removes callback functions for all handlers
func (h *Handlers) Clear() {
	h.Validate.Clear()
	h.Build.Clear()
	h.Send.Clear()
	h.Sign.Clear()
	h.Unmarshal.Clear()
	h.UnmarshalMeta.Clear()
	h.UnmarshalError.Clear()
	h.ValidateResponse.Clear()
	h.Retry.Clear()
	h.AfterRetry.Clear()
	h.Complete.Clear()
}

// A HandlerListRunItem represents an entry in the HandlerList which
// is being run.
type HandlerListRunItem struct {
	Index   int
	Handler NamedHandler
	Request *Request
}

// A HandlerList manages zero or more handlers in a list.
type HandlerList struct {
	list []NamedHandler

	// Called after each request handler in the list is called. If set
	// and the func returns true the HandlerList will continue to iterate
	// over the request handlers. If false is returned the HandlerList
	// will stop iterating.
	//
	// Should be used if extra logic to be performed between each handler
	// in the list. This can be used to terminate a list's iteration
	// based on a condition such as error like, HandlerListStopOnError.
	// Or for logging like HandlerListLogItem.
	AfterEachFn func(item HandlerListRunItem) bool
}

// A NamedHandler is a struct that contains a name and function callback.
type NamedHandler struct {
	Name string
	Fn   func(*Request)
}

// copy creates a copy of the handler list.
func (l *HandlerList) copy() HandlerList {
	n := HandlerList{
		AfterEachFn: l.AfterEachFn,
	}
	if len(l.list) == 0 {
		return n
	}

	n.list = append(make([]NamedHandler, 0, len(l.list)), l.list...)
	return n
}

// Clear clears the handler list.
func (l *HandlerList) Clear() {
	l.list = l.list[0:0]
}

// Len returns the number of handlers in the list.
func (l *HandlerList) Len() int {
	return len(l.list)
}

// PushBack pushes handler f to the back of the handler list.
func (l *HandlerList) PushBack(f func(*Request)) {
	l.PushBackNamed(NamedHandler{"__anonymous", f})
}

// PushBackNamed pushes named handler f to the back of the handler list.
func (l *HandlerList) PushBackNamed(n NamedHandler) {
	if cap(l.list) == 0 {
		l.list = make([]NamedHandler, 0, 5)
	}
	l.list = append(l.list, n)
}

// PushFront pushes handler f to the front of the handler list.
func (l *HandlerList) PushFront(f func(*Request)) {
	l.PushFrontNamed(NamedHandler{"__anonymous", f})
}

// PushFrontNamed pushes named handler f to the front of the handler list.
func (l *HandlerList) PushFrontNamed(n NamedHandler) {
	if cap(l.list) == len(l.list) {
		// Allocating new list required
		l.list = append([]NamedHandler{n}, l.list...)
	} else {
		// Enough room to prepend into list.
		l.list = append(l.list, NamedHandler{})
		copy(l.list[1:], l.list)
		l.list[0] = n
	}
}

// Remove removes a NamedHandler n
func (l *HandlerList) Remove(n NamedHandler) {
	for i := 0; i < len(l.list); i++ {
		m := l.list[i]
		if m.Name == n.Name {
			// Shift array preventing creating new arrays
			copy(l.list[i:], l.list[i+1:])
			l.list[len(l.list)-1] = NamedHandler{}
			l.list = l.list[:len(l.list)-1]

			// decrement list so next check to length is correct
			i--
		}
	}
<<<<<<< HEAD
}

// RemoveByName removes a NamedHandler by name.
func (l *HandlerList) RemoveByName(name string) {
	l.Remove(NamedHandler{Name: name})
=======
>>>>>>> 2518e87b
}

// Run executes all handlers in the list with a given request object.
func (l *HandlerList) Run(r *Request) {
	for i, h := range l.list {
		h.Fn(r)
		item := HandlerListRunItem{
			Index: i, Handler: h, Request: r,
		}
		if l.AfterEachFn != nil && !l.AfterEachFn(item) {
			return
		}
	}
}

// HandlerListLogItem logs the request handler and the state of the
// request's Error value. Always returns true to continue iterating
// request handlers in a HandlerList.
func HandlerListLogItem(item HandlerListRunItem) bool {
	if item.Request.Config.Logger == nil {
		return true
	}
	item.Request.Config.Logger.Log("DEBUG: RequestHandler",
		item.Index, item.Handler.Name, item.Request.Error)

	return true
}

// HandlerListStopOnError returns false to stop the HandlerList iterating
// over request handlers if Request.Error is not nil. True otherwise
// to continue iterating.
func HandlerListStopOnError(item HandlerListRunItem) bool {
	return item.Request.Error == nil
}

// WithAppendUserAgent will add a string to the user agent prefixed with a
// single white space.
func WithAppendUserAgent(s string) Option {
	return func(r *Request) {
		r.Handlers.Build.PushBack(func(r2 *Request) {
			AddToUserAgent(r, s)
		})
	}
}

// MakeAddToUserAgentHandler will add the name/version pair to the User-Agent request
// header. If the extra parameters are provided they will be added as metadata to the
// name/version pair resulting in the following format.
// "name/version (extra0; extra1; ...)"
// The user agent part will be concatenated with this current request's user agent string.
func MakeAddToUserAgentHandler(name, version string, extra ...string) func(*Request) {
	ua := fmt.Sprintf("%s/%s", name, version)
	if len(extra) > 0 {
		ua += fmt.Sprintf(" (%s)", strings.Join(extra, "; "))
	}
	return func(r *Request) {
		AddToUserAgent(r, ua)
	}
}

// MakeAddToUserAgentFreeFormHandler adds the input to the User-Agent request header.
// The input string will be concatenated with the current request's user agent string.
func MakeAddToUserAgentFreeFormHandler(s string) func(*Request) {
	return func(r *Request) {
		AddToUserAgent(r, s)
	}
}<|MERGE_RESOLUTION|>--- conflicted
+++ resolved
@@ -139,9 +139,14 @@
 
 // Remove removes a NamedHandler n
 func (l *HandlerList) Remove(n NamedHandler) {
+	l.RemoveByName(n.Name)
+}
+
+// RemoveByName removes a NamedHandler by name.
+func (l *HandlerList) RemoveByName(name string) {
 	for i := 0; i < len(l.list); i++ {
 		m := l.list[i]
-		if m.Name == n.Name {
+		if m.Name == name {
 			// Shift array preventing creating new arrays
 			copy(l.list[i:], l.list[i+1:])
 			l.list[len(l.list)-1] = NamedHandler{}
@@ -151,14 +156,6 @@
 			i--
 		}
 	}
-<<<<<<< HEAD
-}
-
-// RemoveByName removes a NamedHandler by name.
-func (l *HandlerList) RemoveByName(name string) {
-	l.Remove(NamedHandler{Name: name})
-=======
->>>>>>> 2518e87b
 }
 
 // Run executes all handlers in the list with a given request object.
