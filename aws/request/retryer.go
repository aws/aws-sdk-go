--- conflicted
+++ resolved
@@ -1,11 +1,8 @@
 package request
 
 import (
-<<<<<<< HEAD
-	"strings"
-=======
 	"net"
->>>>>>> 9c9d2c9d
+	"os"
 	"syscall"
 	"time"
 
@@ -85,15 +82,13 @@
 		return isCodeRetryable(aerr.Code())
 	}
 
-<<<<<<< HEAD
-	return strings.Contains(err.Error(), syscall.ECONNRESET.Error())
-=======
 	if opErr, ok := err.(*net.OpError); ok {
-		return opErr.Err.Error() == syscall.ECONNRESET.Error()
+		if sysErr, ok := opErr.Err.(*os.SyscallError); ok {
+			return sysErr.Err == syscall.ECONNRESET
+		}
 	}
 
 	return false
->>>>>>> 9c9d2c9d
 }
 
 // IsErrorRetryable returns whether the error is retryable, based on its Code.
