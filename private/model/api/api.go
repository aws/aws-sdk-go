// +build codegen

// Package api represents API abstractions for rendering service generated files.
package api

import (
	"bytes"
	"encoding/json"
	"fmt"
	"io/ioutil"
	"path"
	"path/filepath"
	"regexp"
	"sort"
	"strings"
	"text/template"
)

// An API defines a service API's definition. and logic to serialize the definition.
type API struct {
	Metadata      Metadata
	Operations    map[string]*Operation
	Shapes        map[string]*Shape
	Waiters       []Waiter
	Documentation string

	// Set to true to avoid removing unused shapes
	NoRemoveUnusedShapes bool

	// Set to true to avoid renaming to 'Input/Output' postfixed shapes
	NoRenameToplevelShapes bool

	// Set to true to ignore service/request init methods (for testing)
	NoInitMethods bool

	// Set to true to ignore String() and GoString methods (for generated tests)
	NoStringerMethods bool

	// Set to true to not generate API service name constants
	NoConstServiceNames bool

	// Set to true to not generate validation shapes
	NoValidataShapeMethods bool

	// Set to true to not generate struct field accessors
	NoGenStructFieldAccessors bool

	SvcClientImportPath string

	initialized bool
	imports     map[string]bool
	name        string
	path        string

	BaseCrosslinkURL string
}

// A Metadata is the metadata about an API's definition.
type Metadata struct {
	APIVersion          string
	EndpointPrefix      string
	SigningName         string
	ServiceAbbreviation string
	ServiceFullName     string
	SignatureVersion    string
	JSONVersion         string
	TargetPrefix        string
	Protocol            string
<<<<<<< HEAD
	UID                 string
=======
	EndpointsID         string
>>>>>>> 442718e5
}

var serviceAliases map[string]string

func Bootstrap() error {
	b, err := ioutil.ReadFile(filepath.Join("..", "models", "customizations", "service-aliases.json"))
	if err != nil {
		return err
	}

	return json.Unmarshal(b, &serviceAliases)
}

// PackageName name of the API package
func (a *API) PackageName() string {
	return strings.ToLower(a.StructName())
}

// InterfacePackageName returns the package name for the interface.
func (a *API) InterfacePackageName() string {
	return a.PackageName() + "iface"
}

var nameRegex = regexp.MustCompile(`^Amazon|AWS\s*|\(.*|\s+|\W+`)

// StructName returns the struct name for a given API.
func (a *API) StructName() string {
	if a.name == "" {
		name := a.Metadata.ServiceAbbreviation
		if name == "" {
			name = a.Metadata.ServiceFullName
		}

		name = nameRegex.ReplaceAllString(name, "")

		a.name = name
		if name, ok := serviceAliases[strings.ToLower(name)]; ok {
			a.name = name
		}
	}
	return a.name
}

// UseInitMethods returns if the service's init method should be rendered.
func (a *API) UseInitMethods() bool {
	return !a.NoInitMethods
}

// NiceName returns the human friendly API name.
func (a *API) NiceName() string {
	if a.Metadata.ServiceAbbreviation != "" {
		return a.Metadata.ServiceAbbreviation
	}
	return a.Metadata.ServiceFullName
}

// ProtocolPackage returns the package name of the protocol this API uses.
func (a *API) ProtocolPackage() string {
	switch a.Metadata.Protocol {
	case "json":
		return "jsonrpc"
	case "ec2":
		return "ec2query"
	default:
		return strings.Replace(a.Metadata.Protocol, "-", "", -1)
	}
}

// OperationNames returns a slice of API operations supported.
func (a *API) OperationNames() []string {
	i, names := 0, make([]string, len(a.Operations))
	for n := range a.Operations {
		names[i] = n
		i++
	}
	sort.Strings(names)
	return names
}

// OperationList returns a slice of API operation pointers
func (a *API) OperationList() []*Operation {
	list := make([]*Operation, len(a.Operations))
	for i, n := range a.OperationNames() {
		list[i] = a.Operations[n]
	}
	return list
}

// OperationHasOutputPlaceholder returns if any of the API operation input
// or output shapes are place holders.
func (a *API) OperationHasOutputPlaceholder() bool {
	for _, op := range a.Operations {
		if op.OutputRef.Shape.Placeholder {
			return true
		}
	}
	return false
}

// ShapeNames returns a slice of names for each shape used by the API.
func (a *API) ShapeNames() []string {
	i, names := 0, make([]string, len(a.Shapes))
	for n := range a.Shapes {
		names[i] = n
		i++
	}
	sort.Strings(names)
	return names
}

// ShapeList returns a slice of shape pointers used by the API.
//
// Will exclude error shapes from the list of shapes returned.
func (a *API) ShapeList() []*Shape {
	list := make([]*Shape, 0, len(a.Shapes))
	for _, n := range a.ShapeNames() {
		// Ignore error shapes in list
		if a.Shapes[n].IsError {
			continue
		}
		list = append(list, a.Shapes[n])
	}
	return list
}

// resetImports resets the import map to default values.
func (a *API) resetImports() {
	a.imports = map[string]bool{
		"github.com/aws/aws-sdk-go/aws": true,
	}
}

// importsGoCode returns the generated Go import code.
func (a *API) importsGoCode() string {
	if len(a.imports) == 0 {
		return ""
	}

	corePkgs, extPkgs := []string{}, []string{}
	for i := range a.imports {
		if strings.Contains(i, ".") {
			extPkgs = append(extPkgs, i)
		} else {
			corePkgs = append(corePkgs, i)
		}
	}
	sort.Strings(corePkgs)
	sort.Strings(extPkgs)

	code := "import (\n"
	for _, i := range corePkgs {
		code += fmt.Sprintf("\t%q\n", i)
	}
	if len(corePkgs) > 0 {
		code += "\n"
	}
	for _, i := range extPkgs {
		code += fmt.Sprintf("\t%q\n", i)
	}
	code += ")\n\n"
	return code
}

// A tplAPI is the top level template for the API
var tplAPI = template.Must(template.New("api").Parse(`
{{ range $_, $o := .OperationList }}
{{ $o.GoCode }}

{{ end }}

{{ range $_, $s := .ShapeList }}
{{ if and $s.IsInternal (eq $s.Type "structure") }}{{ $s.GoCode }}{{ end }}

{{ end }}

{{ range $_, $s := .ShapeList }}
{{ if $s.IsEnum }}{{ $s.GoCode }}{{ end }}

{{ end }}
`))

// APIGoCode renders the API in Go code. Returning it as a string
func (a *API) APIGoCode() string {
	a.resetImports()
	delete(a.imports, "github.com/aws/aws-sdk-go/aws")
	a.imports["github.com/aws/aws-sdk-go/aws/awsutil"] = true
	a.imports["github.com/aws/aws-sdk-go/aws/request"] = true
	if a.OperationHasOutputPlaceholder() {
		a.imports["github.com/aws/aws-sdk-go/private/protocol/"+a.ProtocolPackage()] = true
		a.imports["github.com/aws/aws-sdk-go/private/protocol"] = true
	}

	for _, op := range a.Operations {
		if op.AuthType == "none" {
			a.imports["github.com/aws/aws-sdk-go/aws/credentials"] = true
			break
		}
	}

	var buf bytes.Buffer
	err := tplAPI.Execute(&buf, a)
	if err != nil {
		panic(err)
	}

	code := a.importsGoCode() + strings.TrimSpace(buf.String())
	return code
}

var noCrossLinkServices = map[string]struct{}{
	"apigateway":        struct{}{},
	"budgets":           struct{}{},
	"cloudsearch":       struct{}{},
	"cloudsearchdomain": struct{}{},
	"discovery":         struct{}{},
	"elastictranscoder": struct{}{},
	"es":                struct{}{},
	"glacier":           struct{}{},
	"importexport":      struct{}{},
	"iot":               struct{}{},
	"iot-data":          struct{}{},
	"lambda":            struct{}{},
	"machinelearning":   struct{}{},
	"rekognition":       struct{}{},
	"s3":                struct{}{},
	"sdb":               struct{}{},
	"swf":               struct{}{},
}

func GetCrosslinkURL(baseURL, name, uid string, params ...string) string {
	_, ok := noCrossLinkServices[strings.ToLower(name)]
	if !ok {
		return strings.Join(append([]string{baseURL, "goto", "WebAPI", uid}, params...), "/")
	}
	return ""
}

func (a *API) APIName() string {
	return a.name
}

// A tplService defines the template for the service generated code.
var tplService = template.Must(template.New("service").Funcs(template.FuncMap{
	"ServiceNameValue": func(a *API) string {
		if a.NoConstServiceNames {
			return fmt.Sprintf("%q", a.Metadata.EndpointPrefix)
		}
		return "ServiceName"
	},
<<<<<<< HEAD
	"GetCrosslinkURL": GetCrosslinkURL,
=======
	"EndpointsIDConstValue": func(a *API) string {
		if a.NoConstServiceNames {
			return fmt.Sprintf("%q", a.Metadata.EndpointPrefix)
		}
		if a.Metadata.EndpointPrefix == a.Metadata.EndpointsID {
			return "ServiceName"
		}
		return fmt.Sprintf("%q", a.Metadata.EndpointsID)
	},
	"EndpointsIDValue": func(a *API) string {
		if a.NoConstServiceNames {
			return fmt.Sprintf("%q", a.Metadata.EndpointPrefix)
		}

		return "EndpointsID"
	},
>>>>>>> 442718e5
}).Parse(`
{{ .Documentation }}// The service client's operations are safe to be used concurrently.
// It is not safe to mutate any of the client's properties though.
{{ $crosslinkURL := GetCrosslinkURL $.BaseCrosslinkURL $.APIName $.Metadata.UID -}}
{{ if ne $crosslinkURL "" -}} 
// Please also see {{ $crosslinkURL }}
{{ end -}}
type {{ .StructName }} struct {
	*client.Client
}

{{ if .UseInitMethods }}// Used for custom client initialization logic
var initClient func(*client.Client)

// Used for custom request initialization logic
var initRequest func(*request.Request)
{{ end }}


{{ if not .NoConstServiceNames -}}
// Service information constants
const (
	ServiceName = "{{ .Metadata.EndpointPrefix }}" // Service endpoint prefix API calls made to.
	EndpointsID = {{ EndpointsIDConstValue . }} // Service ID for Regions and Endpoints metadata.
)
{{- end }}

// New creates a new instance of the {{ .StructName }} client with a session.
// If additional configuration is needed for the client instance use the optional
// aws.Config parameter to add your extra config.
//
// Example:
//     // Create a {{ .StructName }} client from just a session.
//     svc := {{ .PackageName }}.New(mySession)
//
//     // Create a {{ .StructName }} client with additional configuration
//     svc := {{ .PackageName }}.New(mySession, aws.NewConfig().WithRegion("us-west-2"))
func New(p client.ConfigProvider, cfgs ...*aws.Config) *{{ .StructName }} {
	c := p.ClientConfig({{ EndpointsIDValue . }}, cfgs...)
	return newClient(*c.Config, c.Handlers, c.Endpoint, c.SigningRegion, c.SigningName)
}

// newClient creates, initializes and returns a new service client instance.
func newClient(cfg aws.Config, handlers request.Handlers, endpoint, signingRegion, signingName string) *{{ .StructName }} {
	{{- if .Metadata.SigningName }}
		if len(signingName) == 0 {
			signingName = "{{ .Metadata.SigningName }}"
		}
	{{- end }}
    svc := &{{ .StructName }}{
    	Client: client.New(
    		cfg,
    		metadata.ClientInfo{
			ServiceName: {{ ServiceNameValue . }},
			SigningName: signingName,
			SigningRegion: signingRegion,
			Endpoint:     endpoint,
			APIVersion:   "{{ .Metadata.APIVersion }}",
			{{ if .Metadata.JSONVersion -}}
				JSONVersion:  "{{ .Metadata.JSONVersion }}",
			{{- end }}
			{{ if .Metadata.TargetPrefix -}}
				TargetPrefix: "{{ .Metadata.TargetPrefix }}",
			{{- end }}
    		},
    		handlers,
    	),
    }

	// Handlers
	svc.Handlers.Sign.PushBackNamed({{if eq .Metadata.SignatureVersion "v2"}}v2{{else}}v4{{end}}.SignRequestHandler)
	{{- if eq .Metadata.SignatureVersion "v2" }}
		svc.Handlers.Sign.PushBackNamed(corehandlers.BuildContentLengthHandler)
	{{- end }}
	svc.Handlers.Build.PushBackNamed({{ .ProtocolPackage }}.BuildHandler)
	svc.Handlers.Unmarshal.PushBackNamed({{ .ProtocolPackage }}.UnmarshalHandler)
	svc.Handlers.UnmarshalMeta.PushBackNamed({{ .ProtocolPackage }}.UnmarshalMetaHandler)
	svc.Handlers.UnmarshalError.PushBackNamed({{ .ProtocolPackage }}.UnmarshalErrorHandler)

	{{ if .UseInitMethods }}// Run custom client initialization if present
	if initClient != nil {
		initClient(svc.Client)
	}
	{{ end  }}

	return svc
}

// newRequest creates a new request for a {{ .StructName }} operation and runs any
// custom request initialization.
func (c *{{ .StructName }}) newRequest(op *request.Operation, params, data interface{}) *request.Request {
	req := c.NewRequest(op, params, data)

	{{ if .UseInitMethods }}// Run custom request initialization if present
	if initRequest != nil {
		initRequest(req)
	}
	{{ end }}

	return req
}
`))

// ServiceGoCode renders service go code. Returning it as a string.
func (a *API) ServiceGoCode() string {
	a.resetImports()
	a.imports["github.com/aws/aws-sdk-go/aws/client"] = true
	a.imports["github.com/aws/aws-sdk-go/aws/client/metadata"] = true
	a.imports["github.com/aws/aws-sdk-go/aws/request"] = true
	if a.Metadata.SignatureVersion == "v2" {
		a.imports["github.com/aws/aws-sdk-go/private/signer/v2"] = true
		a.imports["github.com/aws/aws-sdk-go/aws/corehandlers"] = true
	} else {
		a.imports["github.com/aws/aws-sdk-go/aws/signer/v4"] = true
	}
	a.imports["github.com/aws/aws-sdk-go/private/protocol/"+a.ProtocolPackage()] = true

	var buf bytes.Buffer
	err := tplService.Execute(&buf, a)
	if err != nil {
		panic(err)
	}

	code := a.importsGoCode() + buf.String()
	return code
}

// ExampleGoCode renders service example code. Returning it as a string.
func (a *API) ExampleGoCode() string {
	exs := []string{}
	imports := map[string]bool{}
	for _, o := range a.OperationList() {
		o.imports = map[string]bool{}
		exs = append(exs, o.Example())
		for k, v := range o.imports {
			imports[k] = v
		}
	}

	code := fmt.Sprintf("import (\n%q\n%q\n%q\n\n%q\n%q\n%q\n",
		"bytes",
		"fmt",
		"time",
		"github.com/aws/aws-sdk-go/aws",
		"github.com/aws/aws-sdk-go/aws/session",
		path.Join(a.SvcClientImportPath, a.PackageName()),
	)
	for k, _ := range imports {
		code += fmt.Sprintf("%q\n", k)
	}
	code += ")\n\n"
	code += "var _ time.Duration\nvar _ bytes.Buffer\n\n"
	code += strings.Join(exs, "\n\n")
	return code
}

// A tplInterface defines the template for the service interface type.
var tplInterface = template.Must(template.New("interface").Parse(`
// {{ .StructName }}API provides an interface to enable mocking the
// {{ .PackageName }}.{{ .StructName }} service client's API operation,
// paginators, and waiters. This make unit testing your code that calls out
// to the SDK's service client's calls easier.
//
// The best way to use this interface is so the SDK's service client's calls
// can be stubbed out for unit testing your code with the SDK without needing
// to inject custom request handlers into the the SDK's request pipeline.
//
//    // myFunc uses an SDK service client to make a request to
//    // {{.Metadata.ServiceFullName}}. {{ $opts := .OperationList }}{{ $opt := index $opts 0 }}
//    func myFunc(svc {{ .InterfacePackageName }}.{{ .StructName }}API) bool {
//        // Make svc.{{ $opt.ExportedName }} request
//    }
//
//    func main() {
//        sess := session.New()
//        svc := {{ .PackageName }}.New(sess)
//
//        myFunc(svc)
//    }
//
// In your _test.go file:
//
//    // Define a mock struct to be used in your unit tests of myFunc.
//    type mock{{ .StructName }}Client struct {
//        {{ .InterfacePackageName }}.{{ .StructName }}API
//    }
//    func (m *mock{{ .StructName }}Client) {{ $opt.ExportedName }}(input {{ $opt.InputRef.GoTypeWithPkgName }}) ({{ $opt.OutputRef.GoTypeWithPkgName }}, error) {
//        // mock response/functionality
//    }
//
//    TestMyFunc(t *testing.T) {
//        // Setup Test
//        mockSvc := &mock{{ .StructName }}Client{}
//
//        myfunc(mockSvc)
//
//        // Verify myFunc's functionality
//    }
//
// It is important to note that this interface will have breaking changes
// when the service model is updated and adds new API operations, paginators,
// and waiters. Its suggested to use the pattern above for testing, or using 
// tooling to generate mocks to satisfy the interfaces.
type {{ .StructName }}API interface {
    {{ range $_, $o := .OperationList }}
        {{ $o.InterfaceSignature }}
    {{ end }}
    {{ range $_, $w := .Waiters }}
        {{ $w.InterfaceSignature }}
    {{ end }}
}

var _ {{ .StructName }}API = (*{{ .PackageName }}.{{ .StructName }})(nil)
`))

// InterfaceGoCode returns the go code for the service's API operations as an
// interface{}. Assumes that the interface is being created in a different
// package than the service API's package.
func (a *API) InterfaceGoCode() string {
	a.resetImports()
	a.imports = map[string]bool{
		"github.com/aws/aws-sdk-go/aws/request":           true,
		path.Join(a.SvcClientImportPath, a.PackageName()): true,
	}

	var buf bytes.Buffer
	err := tplInterface.Execute(&buf, a)

	if err != nil {
		panic(err)
	}

	code := a.importsGoCode() + strings.TrimSpace(buf.String())
	return code
}

// NewAPIGoCodeWithPkgName returns a string of instantiating the API prefixed
// with its package name. Takes a string depicting the Config.
func (a *API) NewAPIGoCodeWithPkgName(cfg string) string {
	return fmt.Sprintf("%s.New(%s)", a.PackageName(), cfg)
}

// computes the validation chain for all input shapes
func (a *API) addShapeValidations() {
	for _, o := range a.Operations {
		resolveShapeValidations(o.InputRef.Shape)
	}
}

// Updates the source shape and all nested shapes with the validations that
// could possibly be needed.
func resolveShapeValidations(s *Shape, ancestry ...*Shape) {
	for _, a := range ancestry {
		if a == s {
			return
		}
	}

	children := []string{}
	for _, name := range s.MemberNames() {
		ref := s.MemberRefs[name]

		if s.IsRequired(name) && !s.Validations.Has(ref, ShapeValidationRequired) {
			s.Validations = append(s.Validations, ShapeValidation{
				Name: name, Ref: ref, Type: ShapeValidationRequired,
			})
		}

		if ref.Shape.Min != 0 && !s.Validations.Has(ref, ShapeValidationMinVal) {
			s.Validations = append(s.Validations, ShapeValidation{
				Name: name, Ref: ref, Type: ShapeValidationMinVal,
			})
		}

		switch ref.Shape.Type {
		case "map", "list", "structure":
			children = append(children, name)
		}
	}

	ancestry = append(ancestry, s)
	for _, name := range children {
		ref := s.MemberRefs[name]
		nestedShape := ref.Shape.NestedShape()

		var v *ShapeValidation
		if len(nestedShape.Validations) > 0 {
			v = &ShapeValidation{
				Name: name, Ref: ref, Type: ShapeValidationNested,
			}
		} else {
			resolveShapeValidations(nestedShape, ancestry...)
			if len(nestedShape.Validations) > 0 {
				v = &ShapeValidation{
					Name: name, Ref: ref, Type: ShapeValidationNested,
				}
			}
		}

		if v != nil && !s.Validations.Has(v.Ref, v.Type) {
			s.Validations = append(s.Validations, *v)
		}
	}
	ancestry = ancestry[:len(ancestry)-1]
}<|MERGE_RESOLUTION|>--- conflicted
+++ resolved
@@ -66,11 +66,8 @@
 	JSONVersion         string
 	TargetPrefix        string
 	Protocol            string
-<<<<<<< HEAD
 	UID                 string
-=======
 	EndpointsID         string
->>>>>>> 442718e5
 }
 
 var serviceAliases map[string]string
@@ -320,9 +317,7 @@
 		}
 		return "ServiceName"
 	},
-<<<<<<< HEAD
 	"GetCrosslinkURL": GetCrosslinkURL,
-=======
 	"EndpointsIDConstValue": func(a *API) string {
 		if a.NoConstServiceNames {
 			return fmt.Sprintf("%q", a.Metadata.EndpointPrefix)
@@ -339,7 +334,6 @@
 
 		return "EndpointsID"
 	},
->>>>>>> 442718e5
 }).Parse(`
 {{ .Documentation }}// The service client's operations are safe to be used concurrently.
 // It is not safe to mutate any of the client's properties though.
