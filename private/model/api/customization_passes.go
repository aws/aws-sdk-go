// +build codegen

package api

import (
	"fmt"
	"io/ioutil"
	"path/filepath"
	"strings"
)

type service struct {
	srcName string
	dstName string

	serviceVersion string
}

var mergeServices = map[string]service{
	"dynamodbstreams": service{
		dstName: "dynamodb",
		srcName: "streams.dynamodb",
	},
	"wafregional": service{
		dstName:        "waf",
		srcName:        "waf-regional",
		serviceVersion: "2015-08-24",
	},
}

// customizationPasses Executes customization logic for the API by package name.
func (a *API) customizationPasses() {
	var svcCustomizations = map[string]func(*API){
<<<<<<< HEAD
		"s3":         s3Customizations,
		"cloudfront": cloudfrontCustomizations,
	}

	for k, _ := range mergeServices {
		svcCustomizations[k] = mergeServicesCustomizations
=======
		"s3":              s3Customizations,
		"cloudfront":      cloudfrontCustomizations,
		"dynamodbstreams": dynamodbstreamsCustomizations,
		"rds":             rdsCustomizations,
>>>>>>> ee294765
	}

	if fn := svcCustomizations[a.PackageName()]; fn != nil {
		fn(a)
	}

	blobDocStringCustomizations(a)
}

const base64MarshalDocStr = "// %s is automatically base64 encoded/decoded by the SDK.\n"

func blobDocStringCustomizations(a *API) {
	for _, s := range a.Shapes {
		payloadMemberName := s.Payload

		for refName, ref := range s.MemberRefs {
			if refName == payloadMemberName {
				// Payload members have their own encoding and may
				// be raw bytes or io.Reader
				continue
			}
			if ref.Shape.Type == "blob" {
				docStr := fmt.Sprintf(base64MarshalDocStr, refName)
				if len(strings.TrimSpace(ref.Shape.Documentation)) != 0 {
					ref.Shape.Documentation += "//\n" + docStr
				} else if len(strings.TrimSpace(ref.Documentation)) != 0 {
					ref.Documentation += "//\n" + docStr
				} else {
					ref.Documentation = docStr
				}
			}
		}
	}
}

// s3Customizations customizes the API generation to replace values specific to S3.
func s3Customizations(a *API) {
	var strExpires *Shape

	for name, s := range a.Shapes {
		// Remove ContentMD5 members
		if _, ok := s.MemberRefs["ContentMD5"]; ok {
			delete(s.MemberRefs, "ContentMD5")
		}

		// Expires should be a string not time.Time since the format is not
		// enforced by S3, and any value can be set to this field outside of the SDK.
		if strings.HasSuffix(name, "Output") {
			if ref, ok := s.MemberRefs["Expires"]; ok {
				if strExpires == nil {
					newShape := *ref.Shape
					strExpires = &newShape
					strExpires.Type = "string"
					strExpires.refs = []*ShapeRef{}
				}
				ref.Shape.removeRef(ref)
				ref.Shape = strExpires
				ref.Shape.refs = append(ref.Shape.refs, &s.MemberRef)
			}
		}
	}
}

// cloudfrontCustomizations customized the API generation to replace values
// specific to CloudFront.
func cloudfrontCustomizations(a *API) {
	// MaxItems members should always be integers
	for _, s := range a.Shapes {
		if ref, ok := s.MemberRefs["MaxItems"]; ok {
			ref.ShapeName = "Integer"
			ref.Shape = a.Shapes["Integer"]
		}
	}
}

// mergeServicesCustomizations references any duplicate shapes from DynamoDB
func mergeServicesCustomizations(a *API) {
	info := mergeServices[a.PackageName()]

	p := strings.Replace(a.path, info.srcName, info.dstName, -1)

	if info.serviceVersion != "" {
		index := strings.LastIndex(p, "/")
		files, _ := ioutil.ReadDir(p[:index])
		if len(files) > 1 {
			panic("New version was introduced")
		}
		p = p[:index] + "/" + info.serviceVersion
	}

	file := filepath.Join(p, "api-2.json")

	serviceAPI := API{}
	serviceAPI.Attach(file)
	serviceAPI.Setup()

	for n := range a.Shapes {
		if _, ok := serviceAPI.Shapes[n]; ok {
			a.Shapes[n].resolvePkg = "github.com/aws/aws-sdk-go/service/" + info.dstName
		}
	}
}

// rdsCustomizations are customization for the service/rds. This adds non-modeled fields used for presigning.
func rdsCustomizations(a *API) {
	inputs := []string{
		"CopyDBSnapshotInput",
	}
	for _, input := range inputs {
		if ref, ok := a.Shapes[input]; ok {
			ref.MemberRefs["SourceRegion"] = &ShapeRef{
				Documentation: docstring(`SourceRegion is the source region where the resource exists. This is not sent over the wire and is only used for presigning. This value should always have the same region as the source ARN.`),
				ShapeName:     "String",
				Shape:         a.Shapes["String"],
				Ignore:        true,
			}
			ref.MemberRefs["DestinationRegion"] = &ShapeRef{
				Documentation: docstring(`DestinationRegion is used for presigning the request to a given region.`),
				ShapeName:     "String",
				Shape:         a.Shapes["String"],
			}
		}
	}
}<|MERGE_RESOLUTION|>--- conflicted
+++ resolved
@@ -31,19 +31,13 @@
 // customizationPasses Executes customization logic for the API by package name.
 func (a *API) customizationPasses() {
 	var svcCustomizations = map[string]func(*API){
-<<<<<<< HEAD
 		"s3":         s3Customizations,
 		"cloudfront": cloudfrontCustomizations,
+		"rds":             rdsCustomizations,
 	}
 
 	for k, _ := range mergeServices {
 		svcCustomizations[k] = mergeServicesCustomizations
-=======
-		"s3":              s3Customizations,
-		"cloudfront":      cloudfrontCustomizations,
-		"dynamodbstreams": dynamodbstreamsCustomizations,
-		"rds":             rdsCustomizations,
->>>>>>> ee294765
 	}
 
 	if fn := svcCustomizations[a.PackageName()]; fn != nil {
