{
  "version": "2.0",
  "operations": {
    "AcceptCertificateTransfer": "<p>Accepts a pending certificate transfer. The default state of the certificate is INACTIVE.</p> <p>To check for pending certificate transfers, call <a>ListCertificates</a> to enumerate your certificates.</p>",
    "AttachPrincipalPolicy": "<p>Attaches the specified policy to the specified principal (certificate or other credential).</p>",
    "AttachThingPrincipal": "<p>Attaches the specified principal to the specified thing.</p>",
    "CancelCertificateTransfer": "<p>Cancels a pending transfer for the specified certificate.</p> <p><b>Note</b> Only the transfer source account can use this operation to cancel a transfer. (Transfer destinations can use <a>RejectCertificateTransfer</a> instead.) After transfer, AWS IoT returns the certificate to the source account in the INACTIVE state. After the destination account has accepted the transfer, the transfer cannot be cancelled.</p> <p>After a certificate transfer is cancelled, the status of the certificate changes from PENDING_TRANSFER to INACTIVE.</p>",
    "CreateCertificateFromCsr": "<p>Creates an X.509 certificate using the specified certificate signing request.</p> <p><b>Note</b> Reusing the same certificate signing request (CSR) results in a distinct certificate.</p> <p>You can create multiple certificates in a batch by creating a directory, copying multiple .csr files into that directory, and then specifying that directory on the command line. The following commands show how to create a batch of certificates given a batch of CSRs. </p> <p>Assuming a set of CSRs are located inside of the directory my-csr-directory:</p>&gt; <p>On Linux and OS X, the command is:</p> <p>$ ls my-csr-directory/ | xargs -I {} aws iot create-certificate-from-csr --certificate-signing-request file://my-csr-directory/{}</p> <p> This command lists all of the CSRs in my-csr-directory and pipes each CSR file name to the aws iot create-certificate-from-csr AWS CLI command to create a certificate for the corresponding CSR. </p> <p> The aws iot create-certificate-from-csr part of the command can also be run in parallel to speed up the certificate creation process: </p> <p> $ ls my-csr-directory/ | xargs -P 10 -I {} aws iot create-certificate-from-csr --certificate-signing-request file://my-csr-directory/{} </p> <p> On Windows PowerShell, the command to create certificates for all CSRs in my-csr-directory is: </p> <p> &gt; ls -Name my-csr-directory | %{aws iot create-certificate-from-csr --certificate-signing-request file://my-csr-directory/$_} </p> <p> On a Windows command prompt, the command to create certificates for all CSRs in my-csr-directory is: </p> <p> &gt; forfiles /p my-csr-directory /c \"cmd /c aws iot create-certificate-from-csr --certificate-signing-request file://@path\"</p>",
    "CreateKeysAndCertificate": "<p>Creates a 2048-bit RSA key pair and issues an X.509 certificate using the issued public key.</p> <p><b>Note</b> This is the only time AWS IoT issues the private key for this certificate, so it is important to keep it in a secure location.</p>",
    "CreatePolicy": "<p>Creates an AWS IoT policy.</p> <p>The created policy is the default version for the policy. This operation creates a policy version with a version identifier of <b>1</b> and sets <b>1</b> as the policy's default version.</p>",
    "CreatePolicyVersion": "<p>Creates a new version of the specified AWS IoT policy. To update a policy, create a new policy version. A managed policy can have up to five versions. If the policy has five versions, you must use <a>DeletePolicyVersion</a> to delete an existing version before you create a new one.</p> <p>Optionally, you can set the new version as the policy's default version. The default version is the operative version (that is, the version that is in effect for the certificates to which the policy is attached).</p>",
    "CreateThing": "<p>Creates a thing in the Thing Registry.</p>",
    "CreateTopicRule": "<p>Creates a rule. Creating rules is an administrator-level action. Any user who has permission to create rules will be able to access data processed by the rule.</p>",
<<<<<<< HEAD
=======
    "DeleteCACertificate": "<p>Deletes a registered CA certificate.</p>",
>>>>>>> 9300ebee
    "DeleteCertificate": "<p>Deletes the specified certificate.</p> <p>A certificate cannot be deleted if it has a policy attached to it or if its status is set to ACTIVE. To delete a certificate, first use the <a>DetachPrincipalPolicy</a> API to detach all policies. Next, use the <a>UpdateCertificate</a> API to set the certificate to the INACTIVE status.</p>",
    "DeletePolicy": "<p>Deletes the specified policy.</p> <p>A policy cannot be deleted if it has non-default versions or it is attached to any certificate.</p> <p>To delete a policy, use the DeletePolicyVersion API to delete all non-default versions of the policy; use the DetachPrincipalPolicy API to detach the policy from any certificate; and then use the DeletePolicy API to delete the policy.</p> <p>When a policy is deleted using DeletePolicy, its default version is deleted with it.</p>",
    "DeletePolicyVersion": "<p>Deletes the specified version of the specified policy. You cannot delete the default version of a policy using this API. To delete the default version of a policy, use <a>DeletePolicy</a>. To find out which version of a policy is marked as the default version, use ListPolicyVersions.</p>",
    "DeleteRegistrationCode": "<p>Deletes a CA certificate registration code.</p>",
    "DeleteThing": "<p>Deletes the specified thing from the Thing Registry.</p>",
    "DeleteTopicRule": "<p>Deletes the specified rule.</p>",
    "DescribeCACertificate": "<p>Describes a registered CA certificate.</p>",
    "DescribeCertificate": "<p>Gets information about the specified certificate.</p>",
    "DescribeEndpoint": "<p>Returns a unique endpoint specific to the AWS account making the call. You specify the following URI when updating state information for your thing: https://<i>endpoint</i>/things/<i>thingName</i>/shadow.</p>",
    "DescribeThing": "<p>Gets information about the specified thing.</p>",
    "DetachPrincipalPolicy": "<p>Removes the specified policy from the specified certificate.</p>",
    "DetachThingPrincipal": "<p>Detaches the specified principal from the specified thing.</p>",
    "DisableTopicRule": "<p>Disables the specified rule.</p>",
    "EnableTopicRule": "<p>Enables the specified rule.</p>",
    "GetLoggingOptions": "<p>Gets the logging options.</p>",
    "GetPolicy": "<p>Gets information about the specified policy with the policy document of the default version.</p>",
    "GetPolicyVersion": "<p>Gets information about the specified policy version.</p>",
    "GetRegistrationCode": "<p>Gets a registration code used to register a CA certificate with AWS IoT.</p>",
    "GetTopicRule": "<p>Gets information about the specified rule.</p>",
<<<<<<< HEAD
    "ListCertificates": "<p>Lists your certificates.</p> <p>The results are paginated with a default page size of 25. You can use the returned marker to retrieve additional results.</p>",
=======
    "ListCACertificates": "<p>Lists the CA certificates registered for your AWS account.</p> <p>The results are paginated with a default page size of 25. You can use the returned marker to retrieve additional results.</p>",
    "ListCertificates": "<p>Lists the certificates registered in your AWS account.</p> <p>The results are paginated with a default page size of 25. You can use the returned marker to retrieve additional results.</p>",
    "ListCertificatesByCA": "<p>List the device certificates signed by the specified CA certificate.</p>",
>>>>>>> 9300ebee
    "ListPolicies": "<p>Lists your policies.</p>",
    "ListPolicyVersions": "<p>Lists the versions of the specified policy, and identifies the default version.</p>",
    "ListPrincipalPolicies": "<p>Lists the policies attached to the specified principal. If you use an Cognito identity, the ID must be in <a href=\"http://docs.aws.amazon.com/cognitoidentity/latest/APIReference/API_GetCredentialsForIdentity.html#API_GetCredentialsForIdentity_RequestSyntax\">AmazonCognito Identity format</a>.</p>",
    "ListPrincipalThings": "<p>Lists the things associated with the specified principal.</p>",
    "ListThingPrincipals": "<p>Lists the principals associated with the specified thing.</p>",
    "ListThings": "<p>Lists your things. You can pass an AttributeName or AttributeValue to filter your things (for example, \"ListThings where AttributeName=Color and AttributeValue=Red\").</p>",
    "ListTopicRules": "<p>Lists the rules for the specific topic.</p>",
<<<<<<< HEAD
    "RejectCertificateTransfer": "<p>Rejects a pending certificate transfer. After AWS IoT rejects a certificate transfer, the certificate status changes from <b>PENDING_TRANFER</b> to <b>INACTIVE</b>.</p> <p>To check for pending certificate transfers, call <a>ListCertificates</a> to enumerate your certificates.</p> <p>This operation can only be called by the transfer destination. After it is called, the certificate will be returned to the source's account in the INACTIVE state.</p>",
=======
    "RegisterCACertificate": "<p>Registers a CA certificate with AWS IoT. This CA certificate can then be used to sign device certificates, which can be then registered with AWS IoT. You can register up to 10 CA certificates per AWS account that have the same subject field and public key. This enables you to have up to 10 certificate authorities sign your device certificates. If you have more than one CA certificate registered, make sure you pass the CA certificate when you register your device certificates with the RegisterCertificate API.</p>",
    "RegisterCertificate": "<p>Registers a device certificate with AWS IoT. If you have more than one CA certificate that has the same subject field, you must specify the CA certificate that was used to sign the device certificate being registered.</p>",
    "RejectCertificateTransfer": "<p>Rejects a pending certificate transfer. After AWS IoT rejects a certificate transfer, the certificate status changes from <b>PENDING_TRANSFER</b> to <b>INACTIVE</b>.</p> <p>To check for pending certificate transfers, call <a>ListCertificates</a> to enumerate your certificates.</p> <p>This operation can only be called by the transfer destination. After it is called, the certificate will be returned to the source's account in the INACTIVE state.</p>",
>>>>>>> 9300ebee
    "ReplaceTopicRule": "<p>Replaces the specified rule. You must specify all parameters for the new rule. Creating rules is an administrator-level action. Any user who has permission to create rules will be able to access data processed by the rule.</p>",
    "SetDefaultPolicyVersion": "<p>Sets the specified version of the specified policy as the policy's default (operative) version. This action affects all certificates to which the policy is attached. To list the principals the policy is attached to, use the ListPrincipalPolicy API.</p>",
    "SetLoggingOptions": "<p>Sets the logging options.</p>",
    "TransferCertificate": "<p>Transfers the specified certificate to the specified AWS account.</p> <p>You can cancel the transfer until it is acknowledged by the recipient.</p> <p>No notification is sent to the transfer destination's account. It is up to the caller to notify the transfer target.</p> <p>The certificate being transferred must not be in the ACTIVE state. You can use the UpdateCertificate API to deactivate it.</p> <p>The certificate must not have any policies attached to it. You can use the DetachPrincipalPolicy API to detach them.</p>",
<<<<<<< HEAD
=======
    "UpdateCACertificate": "<p>Updates a registered CA certificate.</p>",
>>>>>>> 9300ebee
    "UpdateCertificate": "<p>Updates the status of the specified certificate. This operation is idempotent.</p> <p>Moving a certificate from the ACTIVE state (including REVOKED) will not disconnect currently connected devices, but these devices will be unable to reconnect.</p> <p>The ACTIVE state is required to authenticate devices connecting to AWS IoT using a certificate.</p>",
    "UpdateThing": "<p>Updates the data for a thing.</p>"
  },
  "service": "<fullname>AWS IoT</fullname> <p>AWS IoT provides secure, bi-directional communication between Internet-connected things (such as sensors, actuators, embedded devices, or smart appliances) and the AWS cloud. You can discover your custom IoT-Data endpoint to communicate with, configure rules for data processing and integration with other services, organize resources associated with each thing (Thing Registry), configure logging, and create and manage policies and credentials to authenticate things.</p> <p>For more information about how AWS IoT works, see the <a href=\"http://docs.aws.amazon.com/iot/latest/developerguide/aws-iot-how-it-works.html\">Developer Guide</a>.</p>",
  "shapes": {
    "AcceptCertificateTransferRequest": {
      "base": "<p>The input for the AcceptCertificateTransfer operation.</p>",
      "refs": {
      }
    },
    "Action": {
      "base": "<p>Describes the actions associated with a rule.</p>",
      "refs": {
        "ActionList$member": null
      }
    },
    "ActionList": {
      "base": null,
      "refs": {
        "TopicRule$actions": "<p>The actions associated with the rule.</p>",
        "TopicRulePayload$actions": "<p>The actions associated with the rule.</p>"
      }
    },
    "AlarmName": {
      "base": null,
      "refs": {
        "CloudwatchAlarmAction$alarmName": "<p>The CloudWatch alarm name.</p>"
      }
    },
    "AscendingOrder": {
      "base": null,
      "refs": {
        "ListCACertificatesRequest$ascendingOrder": "<p>Determines the order of the results.</p>",
        "ListCertificatesByCARequest$ascendingOrder": "<p>Specifies the order for results. If True, the results are returned in ascending order, based on the creation date.</p>",
        "ListCertificatesRequest$ascendingOrder": "<p>Specifies the order for results. If True, the results are returned in ascending order, based on the creation date.</p>",
        "ListPoliciesRequest$ascendingOrder": "<p>Specifies the order for results. If true, the results are returned in ascending creation order.</p>",
        "ListPrincipalPoliciesRequest$ascendingOrder": "<p>Specifies the order for results. If true, results are returned in ascending creation order.</p>"
      }
    },
    "AttachPrincipalPolicyRequest": {
      "base": "<p>The input for the AttachPrincipalPolicy operation.</p>",
      "refs": {
      }
    },
    "AttachThingPrincipalRequest": {
      "base": "<p>The input for the AttachThingPrincipal operation.</p>",
      "refs": {
      }
    },
    "AttachThingPrincipalResponse": {
      "base": "<p>The output from the AttachThingPrincipal operation.</p>",
      "refs": {
      }
    },
    "AttributeName": {
      "base": null,
      "refs": {
        "Attributes$key": null,
        "ListThingsRequest$attributeName": "<p>The attribute name.</p>"
      }
    },
    "AttributePayload": {
      "base": "<p>The attribute payload, a JSON string containing up to three key-value pairs (for example, {\\\"attributes\\\":{\\\"string1\\\":\\\"string2\\\"}}).</p>",
      "refs": {
        "CreateThingRequest$attributePayload": "<p>The attribute payload, which consists of up to 3 name/value pairs in a JSON document (for example, {\\\"attributes\\\":{\\\"string1\\\":\\\"string2\\\"}}).</p>",
        "UpdateThingRequest$attributePayload": "<p>The attribute payload, a JSON string containing up to three key-value pairs (for example, {\\\"attributes\\\":{\\\"string1\\\":\\\"string2\\\"}}).</p>"
      }
    },
    "AttributeValue": {
      "base": null,
      "refs": {
        "Attributes$value": null,
        "ListThingsRequest$attributeValue": "<p>The attribute value.</p>"
      }
    },
    "Attributes": {
      "base": null,
      "refs": {
        "AttributePayload$attributes": "<p>A JSON string containing up to three key-value pair in JSON format (for example, {\\\"attributes\\\":{\\\"string1\\\":\\\"string2\\\"}}).</p>",
        "DescribeThingResponse$attributes": "<p>The attributes, which are name/value pairs in JSON format (for example: {\\\"attributes\\\":{\\\"some-name1\\\":\\\"some-value1\\\"}, {\\\"some-name2\\\":\\\"some-value2\\\"}, {\\\"some-name3\\\":\\\"some-value3\\\"}})</p>",
        "ThingAttribute$attributes": "<p>The attributes.</p>"
      }
    },
    "AwsAccountId": {
      "base": null,
      "refs": {
        "CACertificateDescription$ownedBy": "<p>The owner of the CA certificate.</p>",
        "CertificateDescription$ownedBy": "<p>The ID of the AWS account that owns the certificate.</p>",
        "CertificateDescription$previousOwnedBy": "<p>The ID of the AWS account of the previous owner of the certificate.</p>",
        "TransferCertificateRequest$targetAwsAccount": "<p>The AWS account.</p>"
      }
    },
    "AwsArn": {
      "base": null,
      "refs": {
        "CloudwatchAlarmAction$roleArn": "<p>The IAM role that allows access to the CloudWatch alarm.</p>",
        "CloudwatchMetricAction$roleArn": "<p>The IAM role that allows access to the CloudWatch metric.</p>",
        "DynamoDBAction$roleArn": "<p>The ARN of the IAM role that grants access to the DynamoDB table.</p>",
        "ElasticsearchAction$roleArn": "<p>The IAM role ARN that has access to Elasticsearch.</p>",
        "FirehoseAction$roleArn": "<p>The IAM role that grants access to the Amazon Kinesis Firehost stream.</p>",
        "GetLoggingOptionsResponse$roleArn": "<p>The ARN of the IAM role that grants access.</p>",
        "KinesisAction$roleArn": "<p>The ARN of the IAM role that grants access to the Amazon Kinesis stream.</p>",
        "LoggingOptionsPayload$roleArn": "<p>The ARN of the IAM role that grants access.</p>",
        "RepublishAction$roleArn": "<p>The ARN of the IAM role that grants access.</p>",
        "S3Action$roleArn": "<p>The ARN of the IAM role that grants access.</p>",
        "SnsAction$targetArn": "<p>The ARN of the SNS topic.</p>",
        "SnsAction$roleArn": "<p>The ARN of the IAM role that grants access.</p>",
        "SqsAction$roleArn": "<p>The ARN of the IAM role that grants access.</p>"
      }
    },
    "BucketName": {
      "base": null,
      "refs": {
        "S3Action$bucketName": "<p>The Amazon S3 bucket.</p>"
<<<<<<< HEAD
=======
      }
    },
    "CACertificate": {
      "base": "<p>A CA certificate.</p>",
      "refs": {
        "CACertificates$member": null
      }
    },
    "CACertificateDescription": {
      "base": "<p>Describes a CA certificate.</p>",
      "refs": {
        "DescribeCACertificateResponse$certificateDescription": "<p>The CA certificate description.</p>"
      }
    },
    "CACertificateStatus": {
      "base": null,
      "refs": {
        "CACertificate$status": "<p>The status of the CA certificate.</p>",
        "CACertificateDescription$status": "<p>The status of a CA certificate.</p>",
        "UpdateCACertificateRequest$newStatus": "<p>The updated status of the CA certificate.</p>"
      }
    },
    "CACertificates": {
      "base": null,
      "refs": {
        "ListCACertificatesResponse$certificates": "<p>The CA certificates registered in your AWS account.</p>"
>>>>>>> 9300ebee
      }
    },
    "CancelCertificateTransferRequest": {
      "base": "<p>The input for the CancelCertificateTransfer operation.</p>",
      "refs": {
      }
    },
    "Certificate": {
      "base": "<p>Information about a certificate.</p>",
      "refs": {
        "Certificates$member": null
      }
    },
    "CertificateArn": {
      "base": null,
      "refs": {
        "CACertificate$certificateArn": "<p>The ARN of the CA certificate.</p>",
        "CACertificateDescription$certificateArn": "<p>The CA certificate ARN.</p>",
        "Certificate$certificateArn": "<p>The ARN of the certificate.</p>",
        "CertificateDescription$certificateArn": "<p>The ARN of the certificate.</p>",
        "CreateCertificateFromCsrResponse$certificateArn": "<p>The Amazon Resource Name (ARN) of the certificate. You can use the ARN as a principal for policy operations.</p>",
        "CreateKeysAndCertificateResponse$certificateArn": "<p>The ARN of the certificate.</p>",
        "RegisterCACertificateResponse$certificateArn": "<p>The CA certificate ARN.</p>",
        "RegisterCertificateResponse$certificateArn": "<p>The certificate ARN.</p>",
        "TransferCertificateResponse$transferredCertificateArn": "<p>The ARN of the certificate.</p>"
      }
    },
    "CertificateConflictException": {
      "base": "<p>Unable to verify the CA certificate used to sign the device certificate you are attempting to register. This is happens when you have registered more than one CA certificate that has the same subject field and public key.</p>",
      "refs": {
      }
    },
    "CertificateDescription": {
      "base": "<p>Describes a certificate.</p>",
      "refs": {
        "DescribeCertificateResponse$certificateDescription": "<p>The description of the certificate.</p>"
      }
    },
    "CertificateId": {
      "base": null,
      "refs": {
        "AcceptCertificateTransferRequest$certificateId": "<p>The ID of the certificate.</p>",
        "CACertificate$certificateId": "<p>The ID of the CA certificate.</p>",
        "CACertificateDescription$certificateId": "<p>The CA certificate ID.</p>",
        "CancelCertificateTransferRequest$certificateId": "<p>The ID of the certificate.</p>",
        "Certificate$certificateId": "<p>The ID of the certificate.</p>",
        "CertificateDescription$certificateId": "<p>The ID of the certificate.</p>",
        "CertificateDescription$caCertificateId": "<p>The certificate ID of the CA certificate used to sign this certificate.</p>",
        "CreateCertificateFromCsrResponse$certificateId": "<p>The ID of the certificate. Certificate management operations only take a certificateId.</p>",
        "CreateKeysAndCertificateResponse$certificateId": "<p>The ID of the certificate. AWS IoT issues a default subject name for the certificate (for example, AWS IoT Certificate).</p>",
<<<<<<< HEAD
=======
        "DeleteCACertificateRequest$certificateId": "<p>The ID of the certificate to delete.</p>",
>>>>>>> 9300ebee
        "DeleteCertificateRequest$certificateId": "<p>The ID of the certificate.</p>",
        "DescribeCACertificateRequest$certificateId": "<p>The CA certificate identifier.</p>",
        "DescribeCertificateRequest$certificateId": "<p>The ID of the certificate.</p>",
        "ListCertificatesByCARequest$caCertificateId": "<p>The ID of the CA certificate. This operation will list all registered device certificate that were signed by this CA certificate. </p>",
        "RegisterCACertificateResponse$certificateId": "<p>The CA certificate identifier.</p>",
        "RegisterCertificateResponse$certificateId": "<p>The certificate identifier.</p>",
        "RejectCertificateTransferRequest$certificateId": "<p>The ID of the certificate.</p>",
        "TransferCertificateRequest$certificateId": "<p>The ID of the certificate.</p>",
        "UpdateCACertificateRequest$certificateId": "<p>The CA certificate identifier.</p>",
        "UpdateCertificateRequest$certificateId": "<p>The ID of the certificate.</p>"
      }
    },
    "CertificatePem": {
      "base": null,
      "refs": {
        "CACertificateDescription$certificatePem": "<p>The CA certificate data, in PEM format.</p>",
        "CertificateDescription$certificatePem": "<p>The certificate data, in PEM format.</p>",
        "CreateCertificateFromCsrResponse$certificatePem": "<p>The certificate data, in PEM format.</p>",
        "CreateKeysAndCertificateResponse$certificatePem": "<p>The certificate data, in PEM format.</p>",
        "RegisterCACertificateRequest$caCertificate": "<p>The CA certificate.</p>",
        "RegisterCACertificateRequest$verificationCertificate": "<p>The private key verification certificate.</p>",
        "RegisterCertificateRequest$certificatePem": "<p>The certificate data, in PEM format.</p>",
        "RegisterCertificateRequest$caCertificatePem": "<p>The CA certificate used to sign the device certificate being registered.</p>"
      }
    },
    "CertificateSigningRequest": {
      "base": null,
      "refs": {
        "CreateCertificateFromCsrRequest$certificateSigningRequest": "<p>The certificate signing request (CSR).</p>"
      }
    },
    "CertificateStateException": {
      "base": "<p>The certificate operation is not allowed.</p>",
      "refs": {
      }
    },
    "CertificateStatus": {
      "base": null,
      "refs": {
        "Certificate$status": "<p>The status of the certificate.</p>",
        "CertificateDescription$status": "<p>The status of the certificate.</p>",
        "UpdateCertificateRequest$newStatus": "<p>The new status.</p> <p><b>Note:</b> Setting the status to PENDING_TRANSFER will result in an exception being thrown. PENDING_TRANSFER is a status used internally by AWS IoT. It is not intended for developer use.</p>"
<<<<<<< HEAD
=======
      }
    },
    "CertificateValidationException": {
      "base": "<p>The certificate is invalid.</p>",
      "refs": {
>>>>>>> 9300ebee
      }
    },
    "Certificates": {
      "base": null,
      "refs": {
        "ListCertificatesByCAResponse$certificates": "<p>The device certificates signed by the specified CA certificate.</p>",
        "ListCertificatesResponse$certificates": "<p>The descriptions of the certificates.</p>"
      }
    },
    "ClientId": {
      "base": null,
      "refs": {
        "DescribeThingResponse$defaultClientId": "<p>The default client ID.</p>"
      }
    },
    "CloudwatchAlarmAction": {
      "base": "<p>Describes an action that updates a CloudWatch alarm.</p>",
      "refs": {
        "Action$cloudwatchAlarm": "<p>Change the state of a CloudWatch alarm.</p>"
      }
    },
    "CloudwatchMetricAction": {
      "base": "<p>Describes an action that captures a CloudWatch metric.</p>",
      "refs": {
        "Action$cloudwatchMetric": "<p>Capture a CloudWatch metric.</p>"
      }
    },
    "CreateCertificateFromCsrRequest": {
      "base": "<p>The input for the CreateCertificateFromCsr operation.</p>",
      "refs": {
      }
    },
    "CreateCertificateFromCsrResponse": {
      "base": "<p>The output from the CreateCertificateFromCsr operation.</p>",
      "refs": {
      }
    },
    "CreateKeysAndCertificateRequest": {
      "base": "<p>The input for the CreateKeysAndCertificate operation.</p>",
      "refs": {
      }
    },
    "CreateKeysAndCertificateResponse": {
      "base": "<p>The output of the CreateKeysAndCertificate operation.</p>",
      "refs": {
      }
    },
    "CreatePolicyRequest": {
      "base": "<p>The input for the CreatePolicy operation.</p>",
      "refs": {
      }
    },
    "CreatePolicyResponse": {
      "base": "<p>The output from the CreatePolicy operation.</p>",
      "refs": {
      }
    },
    "CreatePolicyVersionRequest": {
      "base": "<p>The input for the CreatePolicyVersion operation.</p>",
      "refs": {
      }
    },
    "CreatePolicyVersionResponse": {
      "base": "<p>The output of the CreatePolicyVersion operation.</p>",
      "refs": {
      }
    },
    "CreateThingRequest": {
      "base": "<p>The input for the CreateThing operation.</p>",
      "refs": {
      }
    },
    "CreateThingResponse": {
      "base": "<p>The output of the CreateThing operation.</p>",
      "refs": {
      }
    },
    "CreateTopicRuleRequest": {
      "base": "<p>The input for the CreateTopicRule operation.</p>",
      "refs": {
      }
    },
    "CreatedAtDate": {
      "base": null,
      "refs": {
        "TopicRule$createdAt": "<p>The date and time the rule was created.</p>",
        "TopicRuleListItem$createdAt": "<p>The date and time the rule was created.</p>"
      }
    },
    "DateType": {
      "base": null,
      "refs": {
        "CACertificate$creationDate": "<p>The date the CA certificate was created.</p>",
        "CACertificateDescription$creationDate": "<p>The date the CA certificate was created.</p>",
        "Certificate$creationDate": "<p>The date and time the certificate was created.</p>",
        "CertificateDescription$creationDate": "<p>The date and time the certificate was created.</p>",
        "CertificateDescription$lastModifiedDate": "<p>The date and time the certificate was last modified.</p>",
        "PolicyVersion$createDate": "<p>The date and time the policy was created.</p>",
        "TransferData$transferDate": "<p>The date the transfer took place.</p>",
        "TransferData$acceptDate": "<p>The date the transfer was accepted.</p>",
        "TransferData$rejectDate": "<p>The date the transfer was rejected.</p>"
      }
    },
    "DeleteCACertificateRequest": {
      "base": "<p>Input for the DeleteCACertificate operation.</p>",
      "refs": {
      }
    },
    "DeleteCACertificateResponse": {
      "base": "<p>The output for the DeleteCACertificate operation.</p>",
      "refs": {
      }
    },
    "DeleteCertificateRequest": {
      "base": "<p>The input for the DeleteCertificate operation.</p>",
      "refs": {
      }
    },
    "DeleteConflictException": {
      "base": "<p>You can't delete the resource because it is attached to one or more resources.</p>",
      "refs": {
      }
    },
    "DeletePolicyRequest": {
      "base": "<p>The input for the DeletePolicy operation.</p>",
      "refs": {
      }
    },
    "DeletePolicyVersionRequest": {
      "base": "<p>The input for the DeletePolicyVersion operation.</p>",
      "refs": {
      }
    },
    "DeleteRegistrationCodeRequest": {
      "base": "<p>The input for the DeleteRegistrationCode operation.</p>",
      "refs": {
      }
    },
    "DeleteRegistrationCodeResponse": {
      "base": "<p>The output for the DeleteRegistrationCode operation. </p>",
      "refs": {
      }
    },
    "DeleteThingRequest": {
      "base": "<p>The input for the DeleteThing operation.</p>",
      "refs": {
      }
    },
    "DeleteThingResponse": {
      "base": "<p>The output of the DeleteThing operation.</p>",
      "refs": {
      }
    },
    "DeleteTopicRuleRequest": {
      "base": "<p>The input for the DeleteTopicRule operation.</p>",
      "refs": {
      }
    },
    "DeliveryStreamName": {
      "base": null,
      "refs": {
        "FirehoseAction$deliveryStreamName": "<p>The delivery stream name.</p>"
      }
    },
    "DescribeCACertificateRequest": {
      "base": "<p>The input for the DescribeCACertificate operation.</p>",
      "refs": {
      }
    },
    "DescribeCACertificateResponse": {
      "base": "<p>The output from the DescribeCACertificate operation.</p>",
      "refs": {
      }
    },
    "DescribeCertificateRequest": {
      "base": "<p>The input for the DescribeCertificate operation.</p>",
      "refs": {
      }
    },
    "DescribeCertificateResponse": {
      "base": "<p>The output of the DescribeCertificate operation.</p>",
      "refs": {
      }
    },
    "DescribeEndpointRequest": {
      "base": "<p>The input for the DescribeEndpoint operation.</p>",
      "refs": {
      }
    },
    "DescribeEndpointResponse": {
      "base": "<p>The output from the DescribeEndpoint operation.</p>",
      "refs": {
      }
    },
    "DescribeThingRequest": {
      "base": "<p>The input for the DescribeThing operation.</p>",
      "refs": {
      }
    },
    "DescribeThingResponse": {
      "base": "<p>The output from the DescribeThing operation.</p>",
      "refs": {
      }
    },
    "Description": {
      "base": null,
      "refs": {
        "TopicRule$description": "<p>The description of the rule.</p>",
        "TopicRulePayload$description": "<p>The description of the rule.</p>"
      }
    },
    "DetachPrincipalPolicyRequest": {
      "base": "<p>The input for the DetachPrincipalPolicy operation.</p>",
      "refs": {
      }
    },
    "DetachThingPrincipalRequest": {
      "base": "<p>The input for the DetachThingPrincipal operation.</p>",
      "refs": {
      }
    },
    "DetachThingPrincipalResponse": {
      "base": "<p>The output from the DetachThingPrincipal operation.</p>",
      "refs": {
      }
    },
    "DisableTopicRuleRequest": {
      "base": "<p>The input for the DisableTopicRuleRequest operation.</p>",
      "refs": {
      }
    },
    "DynamoDBAction": {
      "base": "<p>Describes an action to write to a DynamoDB table.</p> <p>The <code>tableName</code>, <code>hashKeyField</code>, and <code>rangeKeyField</code> values must match the values used when you created the table.</p> <p>The <code>hashKeyValue</code> and <code>rangeKeyvalue</code> fields use a substitution template syntax. These templates provide data at runtime. The syntax is as follows: ${<i>sql-expression</i>}.</p> <p>You can specify any valid expression in a WHERE or SELECT clause, including JSON properties, comparisons, calculations, and functions. For example, the following field uses the third level of the topic:</p> <p><code>\"hashKeyValue\": \"${topic(3)}\"</code></p> <p>The following field uses the timestamp:</p> <p><code>\"rangeKeyValue\": \"${timestamp()}\"</code></p>",
      "refs": {
        "Action$dynamoDB": "<p>Write to a DynamoDB table.</p>"
      }
    },
    "ElasticsearchAction": {
      "base": "<p>Describes an action that writes data to an Amazon Elasticsearch Service; domain.</p>",
      "refs": {
        "Action$elasticsearch": "<p>Write data to an Amazon Elasticsearch Service; domain.</p>"
      }
    },
    "ElasticsearchEndpoint": {
      "base": null,
      "refs": {
        "ElasticsearchAction$endpoint": "<p>The endpoint of your Elasticsearch domain.</p>"
      }
    },
    "ElasticsearchId": {
      "base": null,
      "refs": {
        "ElasticsearchAction$id": "<p>The unique identifier for the document you are storing.</p>"
      }
    },
    "ElasticsearchIndex": {
      "base": null,
      "refs": {
        "ElasticsearchAction$index": "<p>The Elasticsearch index where you want to store your data.</p>"
      }
    },
    "ElasticsearchType": {
      "base": null,
      "refs": {
        "ElasticsearchAction$type": "<p>The type of document you are storing.</p>"
      }
    },
    "EnableTopicRuleRequest": {
      "base": "<p>The input for the EnableTopicRuleRequest operation.</p>",
      "refs": {
      }
    },
    "EndpointAddress": {
      "base": null,
      "refs": {
        "DescribeEndpointResponse$endpointAddress": "<p>The endpoint. The format of the endpoint is as follows: <i>identifier</i>.iot.<i>region</i>.amazonaws.com.</p>"
      }
    },
    "FirehoseAction": {
      "base": "<p>Describes an action that writes data to an Amazon Kinesis Firehose stream.</p>",
      "refs": {
        "Action$firehose": "<p>Write to an Amazon Kinesis Firehose stream.</p>"
      }
    },
    "FunctionArn": {
      "base": null,
      "refs": {
        "LambdaAction$functionArn": "<p>The ARN of the Lambda function.</p>"
      }
    },
    "GetLoggingOptionsRequest": {
      "base": "<p>The input for the GetLoggingOptions operation.</p>",
      "refs": {
      }
    },
    "GetLoggingOptionsResponse": {
      "base": "<p>The output from the GetLoggingOptions operation.</p>",
      "refs": {
      }
    },
    "GetPolicyRequest": {
      "base": "<p>The input for the GetPolicy operation.</p>",
      "refs": {
      }
    },
    "GetPolicyResponse": {
      "base": "<p>The output from the GetPolicy operation.</p>",
      "refs": {
      }
    },
    "GetPolicyVersionRequest": {
      "base": "<p>The input for the GetPolicyVersion operation.</p>",
      "refs": {
      }
    },
    "GetPolicyVersionResponse": {
      "base": "<p>The output from the GetPolicyVersion operation.</p>",
      "refs": {
      }
    },
    "GetRegistrationCodeRequest": {
      "base": "<p>The input to the GetRegistrationCode operation.</p>",
      "refs": {
      }
    },
    "GetRegistrationCodeResponse": {
      "base": "<p>The output from the GetRegistrationCode operation.</p>",
      "refs": {
      }
    },
    "GetTopicRuleRequest": {
      "base": "<p>The input for the GetTopicRule operation.</p>",
      "refs": {
      }
    },
    "GetTopicRuleResponse": {
      "base": "<p>The output from the GetTopicRule operation.</p>",
      "refs": {
      }
    },
    "HashKeyField": {
      "base": null,
      "refs": {
        "DynamoDBAction$hashKeyField": "<p>The hash key name.</p>"
      }
    },
    "HashKeyValue": {
      "base": null,
      "refs": {
        "DynamoDBAction$hashKeyValue": "<p>The hash key value.</p>"
      }
    },
    "InternalException": {
      "base": "<p>An unexpected error has occurred.</p>",
      "refs": {
      }
    },
    "InternalFailureException": {
      "base": "<p>An unexpected error has occurred.</p>",
      "refs": {
      }
    },
    "InvalidRequestException": {
      "base": "<p>The request is not valid.</p>",
      "refs": {
      }
    },
    "IsDefaultVersion": {
      "base": null,
      "refs": {
        "CreatePolicyVersionResponse$isDefaultVersion": "<p>Specifies whether the policy version is the default.</p>",
        "GetPolicyVersionResponse$isDefaultVersion": "<p>Specifies whether the policy version is the default.</p>",
        "PolicyVersion$isDefaultVersion": "<p>Specifies whether the policy version is the default.</p>"
      }
    },
    "IsDisabled": {
      "base": null,
      "refs": {
        "ListTopicRulesRequest$ruleDisabled": "<p>Specifies whether the rule is disabled.</p>",
        "TopicRule$ruleDisabled": "<p>Specifies whether the rule is disabled.</p>",
        "TopicRuleListItem$ruleDisabled": "<p>Specifies whether the rule is disabled.</p>",
        "TopicRulePayload$ruleDisabled": "<p>Specifies whether the rule is disabled.</p>"
      }
    },
    "Key": {
      "base": null,
      "refs": {
        "S3Action$key": "<p>The object key.</p>"
      }
    },
    "KeyPair": {
      "base": "<p>Describes a key pair.</p>",
      "refs": {
        "CreateKeysAndCertificateResponse$keyPair": "<p>The generated key pair.</p>"
      }
    },
    "KinesisAction": {
      "base": "<p>Describes an action to write data to an Amazon Kinesis stream.</p>",
      "refs": {
        "Action$kinesis": "<p>Write data to an Amazon Kinesis stream.</p>"
      }
    },
    "LambdaAction": {
      "base": "<p>Describes an action to invoke a Lambda function.</p>",
      "refs": {
        "Action$lambda": "<p>Invoke a Lambda function.</p>"
      }
    },
    "LimitExceededException": {
      "base": "<p>The number of attached entities exceeds the limit.</p>",
      "refs": {
      }
    },
    "ListCACertificatesRequest": {
      "base": "<p>Input for the ListCACertificates operation.</p>",
      "refs": {
      }
    },
    "ListCACertificatesResponse": {
      "base": "<p>The output from the ListCACertificates operation.</p>",
      "refs": {
      }
    },
    "ListCertificatesByCARequest": {
      "base": "<p>The input to the ListCertificatesByCA operation.</p>",
      "refs": {
      }
    },
    "ListCertificatesByCAResponse": {
      "base": "<p>The output of the ListCertificatesByCA operation.</p>",
      "refs": {
      }
    },
    "ListCertificatesRequest": {
      "base": "<p>The input for the ListCertificates operation.</p>",
      "refs": {
      }
    },
    "ListCertificatesResponse": {
      "base": "<p>The output of the ListCertificates operation.</p>",
      "refs": {
      }
    },
    "ListPoliciesRequest": {
      "base": "<p>The input for the ListPolicies operation.</p>",
      "refs": {
      }
    },
    "ListPoliciesResponse": {
      "base": "<p>The output from the ListPolicies operation.</p>",
      "refs": {
      }
    },
    "ListPolicyVersionsRequest": {
      "base": "<p>The input for the ListPolicyVersions operation.</p>",
      "refs": {
      }
    },
    "ListPolicyVersionsResponse": {
      "base": "<p>The output from the ListPolicyVersions operation.</p>",
      "refs": {
      }
    },
    "ListPrincipalPoliciesRequest": {
      "base": "<p>The input for the ListPrincipalPolicies operation.</p>",
      "refs": {
      }
    },
    "ListPrincipalPoliciesResponse": {
      "base": "<p>The output from the ListPrincipalPolicies operation.</p>",
      "refs": {
      }
    },
    "ListPrincipalThingsRequest": {
      "base": "<p>The input for the ListPrincipalThings operation.</p>",
      "refs": {
      }
    },
    "ListPrincipalThingsResponse": {
      "base": "<p>The output from the ListPrincipalThings operation.</p>",
      "refs": {
      }
    },
    "ListThingPrincipalsRequest": {
      "base": "<p>The input for the ListThingPrincipal operation.</p>",
      "refs": {
      }
    },
    "ListThingPrincipalsResponse": {
      "base": "<p>The output from the ListThingPrincipals operation.</p>",
      "refs": {
      }
    },
    "ListThingsRequest": {
      "base": "<p>The input for the ListThings operation.</p>",
      "refs": {
      }
    },
    "ListThingsResponse": {
      "base": "<p>The output from the ListThings operation.</p>",
      "refs": {
      }
    },
    "ListTopicRulesRequest": {
      "base": "<p>The input for the ListTopicRules operation.</p>",
      "refs": {
      }
    },
    "ListTopicRulesResponse": {
      "base": "<p>The output from the ListTopicRules operation.</p>",
      "refs": {
      }
    },
    "LogLevel": {
      "base": null,
      "refs": {
        "GetLoggingOptionsResponse$logLevel": "<p>The logging level.</p>",
        "LoggingOptionsPayload$logLevel": "<p>The logging level.</p>"
      }
    },
    "LoggingOptionsPayload": {
      "base": "<p>Describes the logging options payload.</p>",
      "refs": {
        "SetLoggingOptionsRequest$loggingOptionsPayload": "<p>The logging options payload.</p>"
      }
    },
    "MalformedPolicyException": {
      "base": "<p>The policy documentation is not valid.</p>",
      "refs": {
      }
    },
    "Marker": {
      "base": null,
      "refs": {
        "ListCACertificatesRequest$marker": "<p>The marker for the next set of results.</p>",
        "ListCACertificatesResponse$nextMarker": "<p>The current position within the list of CA certificates.</p>",
        "ListCertificatesByCARequest$marker": "<p>The marker for the next set of results.</p>",
        "ListCertificatesByCAResponse$nextMarker": "<p>The marker for the next set of results, or null if there are no additional results.</p>",
        "ListCertificatesRequest$marker": "<p>The marker for the next set of results.</p>",
        "ListCertificatesResponse$nextMarker": "<p>The marker for the next set of results, or null if there are no additional results.</p>",
        "ListPoliciesRequest$marker": "<p>The marker for the next set of results.</p>",
        "ListPoliciesResponse$nextMarker": "<p>The marker for the next set of results, or null if there are no additional results.</p>",
        "ListPrincipalPoliciesRequest$marker": "<p>The marker for the next set of results.</p>",
        "ListPrincipalPoliciesResponse$nextMarker": "<p>The marker for the next set of results, or null if there are no additional results.</p>"
      }
    },
    "MaxResults": {
      "base": null,
      "refs": {
        "ListPrincipalThingsRequest$maxResults": "<p>The maximum number of principals to return.</p>",
        "ListThingsRequest$maxResults": "<p>The maximum number of results.</p>",
        "ListTopicRulesRequest$maxResults": "<p>The maximum number of results to return.</p>"
      }
    },
<<<<<<< HEAD
=======
    "Message": {
      "base": null,
      "refs": {
        "RejectCertificateTransferRequest$rejectReason": "<p>The reason the certificate transfer was rejected.</p>",
        "TransferCertificateRequest$transferMessage": "<p>The transfer message.</p>",
        "TransferData$transferMessage": "<p>The transfer message.</p>",
        "TransferData$rejectReason": "<p>The reason why the transfer was rejected.</p>"
      }
    },
>>>>>>> 9300ebee
    "MessageFormat": {
      "base": null,
      "refs": {
        "SnsAction$messageFormat": "<p>The message format of the message to publish. Optional. Accepted values are \"JSON\" and \"RAW\". The default value of the attribute is \"RAW\". SNS uses this setting to determine if the payload should be parsed and relevant platform-specific bits of the payload should be extracted. To read more about SNS message formats, see <a href=\"http://docs.aws.amazon.com/sns/latest/dg/json-formats.html\"></a> refer to their official documentation.</p>"
      }
    },
    "MetricName": {
      "base": null,
      "refs": {
        "CloudwatchMetricAction$metricName": "<p>The CloudWatch metric name.</p>"
      }
    },
    "MetricNamespace": {
      "base": null,
      "refs": {
        "CloudwatchMetricAction$metricNamespace": "<p>The CloudWatch metric namespace name.</p>"
      }
    },
    "MetricTimestamp": {
      "base": null,
      "refs": {
        "CloudwatchMetricAction$metricTimestamp": "<p>An optional <a href=\"http://docs.aws.amazon.com/AmazonCloudWatch/latest/DeveloperGuide/cloudwatch_concepts.html#about_timestamp\">Unix timestamp</a>.</p>"
      }
    },
    "MetricUnit": {
      "base": null,
      "refs": {
        "CloudwatchMetricAction$metricUnit": "<p>The <a href=\"http://docs.aws.amazon.com/AmazonCloudWatch/latest/DeveloperGuide/cloudwatch_concepts.html#Unit\">metric unit</a> supported by CloudWatch.</p>"
      }
    },
    "MetricValue": {
      "base": null,
      "refs": {
        "CloudwatchMetricAction$metricValue": "<p>The CloudWatch metric value.</p>"
      }
    },
    "NextToken": {
      "base": null,
      "refs": {
        "ListPrincipalThingsRequest$nextToken": "<p>A token used to retrieve the next value.</p>",
        "ListPrincipalThingsResponse$nextToken": "<p>A token used to retrieve the next value.</p>",
        "ListThingsRequest$nextToken": "<p>The token for the next value.</p>",
        "ListThingsResponse$nextToken": "<p>A token used to retrieve the next value.</p>",
        "ListTopicRulesRequest$nextToken": "<p>A token used to retrieve the next value.</p>",
        "ListTopicRulesResponse$nextToken": "<p>A token used to retrieve the next value.</p>"
      }
    },
    "PageSize": {
      "base": null,
      "refs": {
        "ListCACertificatesRequest$pageSize": "<p>The result page size.</p>",
        "ListCertificatesByCARequest$pageSize": "<p>The result page size.</p>",
        "ListCertificatesRequest$pageSize": "<p>The result page size.</p>",
        "ListPoliciesRequest$pageSize": "<p>The result page size.</p>",
        "ListPrincipalPoliciesRequest$pageSize": "<p>The result page size.</p>"
      }
    },
    "PartitionKey": {
      "base": null,
      "refs": {
        "KinesisAction$partitionKey": "<p>The partition key.</p>"
      }
    },
    "PayloadField": {
      "base": null,
      "refs": {
        "DynamoDBAction$payloadField": "<p>The action payload. This name can be customized.</p>"
      }
    },
    "Policies": {
      "base": null,
      "refs": {
        "ListPoliciesResponse$policies": "<p>The descriptions of the policies.</p>",
        "ListPrincipalPoliciesResponse$policies": "<p>The policies.</p>"
      }
    },
    "Policy": {
      "base": "<p>Describes an AWS IoT policy.</p>",
      "refs": {
        "Policies$member": null
      }
    },
    "PolicyArn": {
      "base": null,
      "refs": {
        "CreatePolicyResponse$policyArn": "<p>The policy ARN.</p>",
        "CreatePolicyVersionResponse$policyArn": "<p>The policy ARN.</p>",
        "GetPolicyResponse$policyArn": "<p>The policy ARN.</p>",
        "GetPolicyVersionResponse$policyArn": "<p>The policy ARN.</p>",
        "Policy$policyArn": "<p>The policy ARN.</p>"
      }
    },
    "PolicyDocument": {
      "base": null,
      "refs": {
        "CreatePolicyRequest$policyDocument": "<p>The JSON document that describes the policy. <b>policyDocument</b> must have a minimum length of 1, with a maximum length of 2048, excluding whitespace.</p>",
        "CreatePolicyResponse$policyDocument": "<p>The JSON document that describes the policy.</p>",
        "CreatePolicyVersionRequest$policyDocument": "<p>The JSON document that describes the policy. Minimum length of 1. Maximum length of 2048, excluding whitespaces</p>",
        "CreatePolicyVersionResponse$policyDocument": "<p>The JSON document that describes the policy.</p>",
        "GetPolicyResponse$policyDocument": "<p>The JSON document that describes the policy.</p>",
        "GetPolicyVersionResponse$policyDocument": "<p>The JSON document that describes the policy.</p>"
      }
    },
    "PolicyName": {
      "base": null,
      "refs": {
        "AttachPrincipalPolicyRequest$policyName": "<p>The policy name.</p>",
        "CreatePolicyRequest$policyName": "<p>The policy name.</p>",
        "CreatePolicyResponse$policyName": "<p>The policy name.</p>",
        "CreatePolicyVersionRequest$policyName": "<p>The policy name.</p>",
        "DeletePolicyRequest$policyName": "<p>The name of the policy to delete.</p>",
        "DeletePolicyVersionRequest$policyName": "<p>The name of the policy.</p>",
        "DetachPrincipalPolicyRequest$policyName": "<p>The name of the policy to detach.</p>",
        "GetPolicyRequest$policyName": "<p>The name of the policy.</p>",
        "GetPolicyResponse$policyName": "<p>The policy name.</p>",
        "GetPolicyVersionRequest$policyName": "<p>The name of the policy.</p>",
        "GetPolicyVersionResponse$policyName": "<p>The policy name.</p>",
        "ListPolicyVersionsRequest$policyName": "<p>The policy name.</p>",
        "Policy$policyName": "<p>The policy name.</p>",
        "SetDefaultPolicyVersionRequest$policyName": "<p>The policy name.</p>"
      }
    },
    "PolicyVersion": {
      "base": "<p>Describes a policy version.</p>",
      "refs": {
        "PolicyVersions$member": null
      }
    },
    "PolicyVersionId": {
      "base": null,
      "refs": {
        "CreatePolicyResponse$policyVersionId": "<p>The policy version ID.</p>",
        "CreatePolicyVersionResponse$policyVersionId": "<p>The policy version ID.</p>",
        "DeletePolicyVersionRequest$policyVersionId": "<p>The policy version ID.</p>",
        "GetPolicyResponse$defaultVersionId": "<p>The default policy version ID.</p>",
        "GetPolicyVersionRequest$policyVersionId": "<p>The policy version ID.</p>",
        "GetPolicyVersionResponse$policyVersionId": "<p>The policy version ID.</p>",
        "PolicyVersion$versionId": "<p>The policy version ID.</p>",
        "SetDefaultPolicyVersionRequest$policyVersionId": "<p>The policy version ID.</p>"
      }
    },
    "PolicyVersions": {
      "base": null,
      "refs": {
        "ListPolicyVersionsResponse$policyVersions": "<p>The policy versions.</p>"
      }
    },
    "Principal": {
      "base": null,
      "refs": {
        "AttachPrincipalPolicyRequest$principal": "<p>The principal, which can be a certificate ARN (as returned from the CreateCertificate operation) or an Amazon Cognito ID.</p>",
        "AttachThingPrincipalRequest$principal": "<p>The principal (certificate or other credential).</p>",
        "DetachPrincipalPolicyRequest$principal": "<p>The principal.</p> <p>If the principal is a certificate, specify the certificate ARN. If the principal is an Amazon Cognito identity, specify the identity ID.</p>",
        "DetachThingPrincipalRequest$principal": "<p>The principal.</p>",
        "ListPrincipalPoliciesRequest$principal": "<p>The principal.</p>",
        "ListPrincipalThingsRequest$principal": "<p>The principal.</p>"
      }
    },
    "PrincipalArn": {
      "base": null,
      "refs": {
        "Principals$member": null
      }
    },
    "Principals": {
      "base": null,
      "refs": {
        "ListThingPrincipalsResponse$principals": "<p>The principals.</p>"
      }
    },
    "PrivateKey": {
      "base": null,
      "refs": {
        "KeyPair$PrivateKey": "<p>The private key.</p>"
      }
    },
    "PublicKey": {
      "base": null,
      "refs": {
        "KeyPair$PublicKey": "<p>The public key.</p>"
      }
    },
    "QueueUrl": {
      "base": null,
      "refs": {
        "SqsAction$queueUrl": "<p>The URL of the Amazon SQS queue.</p>"
      }
    },
    "RangeKeyField": {
      "base": null,
      "refs": {
        "DynamoDBAction$rangeKeyField": "<p>The range key name.</p>"
      }
    },
    "RangeKeyValue": {
      "base": null,
      "refs": {
        "DynamoDBAction$rangeKeyValue": "<p>The range key value.</p>"
      }
    },
    "RegisterCACertificateRequest": {
      "base": "<p>The input to the RegisterCACertificate operation.</p>",
      "refs": {
      }
    },
    "RegisterCACertificateResponse": {
      "base": "<p>The output from the RegisterCACertificateResponse operation.</p>",
      "refs": {
      }
    },
    "RegisterCertificateRequest": {
      "base": "<p>The input to the RegisterCertificate operation.</p>",
      "refs": {
      }
    },
    "RegisterCertificateResponse": {
      "base": "<p>The output from the RegisterCertificate operation.</p>",
      "refs": {
      }
    },
    "RegistrationCode": {
      "base": null,
      "refs": {
        "GetRegistrationCodeResponse$registrationCode": "<p>The CA certificate registration code.</p>"
      }
    },
    "RegistrationCodeValidationException": {
      "base": "<p>The registration code is invalid.</p>",
      "refs": {
      }
    },
    "RejectCertificateTransferRequest": {
      "base": "<p>The input for the RejectCertificateTransfer operation.</p>",
      "refs": {
      }
    },
    "ReplaceTopicRuleRequest": {
      "base": "<p>The input for the ReplaceTopicRule operation.</p>",
      "refs": {
      }
    },
    "RepublishAction": {
      "base": "<p>Describes an action to republish to another topic.</p>",
      "refs": {
        "Action$republish": "<p>Publish to another MQTT topic.</p>"
      }
    },
    "ResourceAlreadyExistsException": {
      "base": "<p>The resource already exists.</p>",
      "refs": {
      }
    },
    "ResourceNotFoundException": {
      "base": "<p>The specified resource does not exist.</p>",
      "refs": {
      }
    },
    "RuleArn": {
      "base": null,
      "refs": {
        "GetTopicRuleResponse$ruleArn": "<p>The rule ARN.</p>",
        "TopicRuleListItem$ruleArn": "<p>The rule ARN.</p>"
      }
    },
    "RuleName": {
      "base": null,
      "refs": {
        "CreateTopicRuleRequest$ruleName": "<p>The name of the rule.</p>",
        "DeleteTopicRuleRequest$ruleName": "<p>The name of the rule.</p>",
        "DisableTopicRuleRequest$ruleName": "<p>The name of the rule to disable.</p>",
        "EnableTopicRuleRequest$ruleName": "<p>The name of the topic rule to enable.</p>",
        "GetTopicRuleRequest$ruleName": "<p>The name of the rule.</p>",
        "ReplaceTopicRuleRequest$ruleName": "<p>The name of the rule.</p>",
        "TopicRule$ruleName": "<p>The name of the rule.</p>",
        "TopicRuleListItem$ruleName": "<p>The name of the rule.</p>"
      }
    },
    "S3Action": {
      "base": "<p>Describes an action to write data to an Amazon S3 bucket.</p>",
      "refs": {
        "Action$s3": "<p>Write to an Amazon S3 bucket.</p>"
      }
    },
    "SQL": {
      "base": null,
      "refs": {
        "TopicRule$sql": "<p>The SQL statement used to query the topic. When using a SQL query with multiple lines, be sure to escape the newline characters.</p>",
        "TopicRulePayload$sql": "<p>The SQL statement used to query the topic. For more information, see <a href=\"http://docs.aws.amazon.com/iot/latest/developerguide/iot-rules.html#aws-iot-sql-reference\">AWS IoT SQL Reference</a> in the <i>AWS IoT Developer Guide</i>.</p>"
      }
    },
    "ServiceUnavailableException": {
      "base": "<p>The service is temporarily unavailable.</p>",
      "refs": {
      }
    },
    "SetAsActive": {
      "base": null,
      "refs": {
        "AcceptCertificateTransferRequest$setAsActive": "<p>Specifies whether the certificate is active.</p>",
        "CreateCertificateFromCsrRequest$setAsActive": "<p>Specifies whether the certificate is active.</p>",
        "CreateKeysAndCertificateRequest$setAsActive": "<p>Specifies whether the certificate is active.</p>",
        "RegisterCACertificateRequest$setAsActive": "<p>A boolean value that specifies if the CA certificate is set to active.</p>",
        "RegisterCertificateRequest$setAsActive": "<p>A boolean value that specifies if the CA certificate is set to active.</p>"
      }
    },
    "SetAsDefault": {
      "base": null,
      "refs": {
        "CreatePolicyVersionRequest$setAsDefault": "<p>Specifies whether the policy version is set as the default. When this parameter is true, the new policy version becomes the operative version (that is, the version that is in effect for the certificates to which the policy is attached).</p>"
      }
    },
    "SetDefaultPolicyVersionRequest": {
      "base": "<p>The input for the SetDefaultPolicyVersion operation.</p>",
      "refs": {
      }
    },
    "SetLoggingOptionsRequest": {
      "base": "<p>The input for the SetLoggingOptions operation.</p>",
      "refs": {
      }
    },
    "SnsAction": {
      "base": "<p>Describes an action to publish to an Amazon SNS topic.</p>",
      "refs": {
        "Action$sns": "<p>Publish to an Amazon SNS topic.</p>"
      }
    },
    "SqlParseException": {
      "base": "<p>The Rule-SQL expression can't be parsed correctly.</p>",
      "refs": {
      }
    },
    "SqsAction": {
      "base": "<p>Describes an action to publish data to an Amazon SQS queue.</p>",
      "refs": {
        "Action$sqs": "<p>Publish to an Amazon SQS queue.</p>"
      }
    },
    "StateReason": {
      "base": null,
      "refs": {
        "CloudwatchAlarmAction$stateReason": "<p>The reason for the alarm change.</p>"
      }
    },
    "StateValue": {
      "base": null,
      "refs": {
        "CloudwatchAlarmAction$stateValue": "<p>The value of the alarm state. Acceptable values are: OK, ALARM, INSUFFICIENT_DATA.</p>"
      }
    },
    "StreamName": {
      "base": null,
      "refs": {
        "KinesisAction$streamName": "<p>The name of the Amazon Kinesis stream.</p>"
      }
    },
    "TableName": {
      "base": null,
      "refs": {
        "DynamoDBAction$tableName": "<p>The name of the DynamoDB table.</p>"
      }
    },
    "ThingArn": {
      "base": null,
      "refs": {
        "CreateThingResponse$thingArn": "<p>The thing ARN.</p>"
      }
    },
    "ThingAttribute": {
      "base": "<p>Describes a thing attribute.</p>",
      "refs": {
        "ThingAttributeList$member": null
      }
    },
    "ThingAttributeList": {
      "base": null,
      "refs": {
        "ListThingsResponse$things": "<p>The things.</p>"
      }
    },
    "ThingName": {
      "base": null,
      "refs": {
        "AttachThingPrincipalRequest$thingName": "<p>The name of the thing.</p>",
        "CreateThingRequest$thingName": "<p>The name of the thing.</p>",
        "CreateThingResponse$thingName": "<p>The name of the thing.</p>",
        "DeleteThingRequest$thingName": "<p>The thing name.</p>",
        "DescribeThingRequest$thingName": "<p>The name of the thing.</p>",
        "DescribeThingResponse$thingName": "<p>The name of the thing.</p>",
        "DetachThingPrincipalRequest$thingName": "<p>The name of the thing.</p>",
        "ListThingPrincipalsRequest$thingName": "<p>The name of the thing.</p>",
        "ThingAttribute$thingName": "<p>The name of the thing.</p>",
        "ThingNameList$member": null,
        "UpdateThingRequest$thingName": "<p>The thing name.</p>"
      }
    },
    "ThingNameList": {
      "base": null,
      "refs": {
        "ListPrincipalThingsResponse$things": "<p>The things.</p>"
      }
    },
    "ThrottlingException": {
      "base": "<p>The rate exceeds the limit.</p>",
      "refs": {
      }
    },
    "Topic": {
      "base": null,
      "refs": {
        "ListTopicRulesRequest$topic": "<p>The topic.</p>"
      }
    },
    "TopicPattern": {
      "base": null,
      "refs": {
        "RepublishAction$topic": "<p>The name of the MQTT topic.</p>",
        "TopicRuleListItem$topicPattern": "<p>The pattern for the topic names that apply.</p>"
      }
    },
    "TopicRule": {
      "base": "<p>Describes a rule.</p>",
      "refs": {
        "GetTopicRuleResponse$rule": "<p>The rule.</p>"
      }
    },
    "TopicRuleList": {
      "base": null,
      "refs": {
        "ListTopicRulesResponse$rules": "<p>The rules.</p>"
      }
    },
    "TopicRuleListItem": {
      "base": "<p>Describes a rule.</p>",
      "refs": {
        "TopicRuleList$member": null
      }
    },
    "TopicRulePayload": {
      "base": "<p>Describes a rule.</p>",
      "refs": {
        "CreateTopicRuleRequest$topicRulePayload": "<p>The rule payload.</p>",
        "ReplaceTopicRuleRequest$topicRulePayload": "<p>The rule payload.</p>"
      }
    },
    "TransferAlreadyCompletedException": {
      "base": "<p>You can't revert the certificate transfer because the transfer is already complete.</p>",
      "refs": {
      }
    },
    "TransferCertificateRequest": {
      "base": "<p>The input for the TransferCertificate operation.</p>",
      "refs": {
      }
    },
    "TransferCertificateResponse": {
      "base": "<p>The output from the TransferCertificate operation.</p>",
      "refs": {
      }
    },
    "TransferConflictException": {
      "base": "<p>You can't transfer the certificate because authorization policies are still attached.</p>",
      "refs": {
      }
    },
    "TransferData": {
      "base": "<p>Data used to transfer a certificate to an AWS account.</p>",
      "refs": {
        "CertificateDescription$transferData": "<p>The transfer data.</p>"
      }
    },
    "UnauthorizedException": {
      "base": "<p>You are not authorized to perform this operation.</p>",
      "refs": {
      }
    },
    "UpdateCACertificateRequest": {
      "base": "<p>The input to the UpdateCACertificate operation.</p>",
      "refs": {
      }
    },
    "UpdateCertificateRequest": {
      "base": "<p>The input for the UpdateCertificate operation.</p>",
      "refs": {
      }
    },
    "UpdateThingRequest": {
      "base": "<p>The input for the UpdateThing operation.</p>",
      "refs": {
      }
    },
    "UpdateThingResponse": {
      "base": "<p>The output from the UpdateThing operation.</p>",
      "refs": {
      }
    },
    "UseBase64": {
      "base": null,
      "refs": {
        "SqsAction$useBase64": "<p>Specifies whether to use Base64 encoding.</p>"
      }
    },
    "VersionsLimitExceededException": {
      "base": "<p>The number of policy versions exceeds the limit.</p>",
      "refs": {
      }
    },
    "errorMessage": {
      "base": null,
      "refs": {
        "CertificateConflictException$message": "<p>The message for the exception.</p>",
        "CertificateStateException$message": "<p>The message for the exception.</p>",
        "CertificateValidationException$message": "<p>Additional information about the exception.</p>",
        "DeleteConflictException$message": "<p>The message for the exception.</p>",
        "InternalException$message": "<p>The message for the exception.</p>",
        "InternalFailureException$message": "<p>The message for the exception.</p>",
        "InvalidRequestException$message": "<p>The message for the exception.</p>",
        "LimitExceededException$message": "<p>The message for the exception.</p>",
        "MalformedPolicyException$message": "<p>The message for the exception.</p>",
        "RegistrationCodeValidationException$message": "<p>Additional information about the exception.</p>",
        "ResourceAlreadyExistsException$message": "<p>The message for the exception.</p>",
        "ResourceNotFoundException$message": "<p>The message for the exception.</p>",
        "ServiceUnavailableException$message": "<p>The message for the exception.</p>",
        "SqlParseException$message": "<p>The message for the exception.</p>",
        "ThrottlingException$message": "<p>The message for the exception.</p>",
        "TransferAlreadyCompletedException$message": "<p>The message for the exception.</p>",
        "TransferConflictException$message": "<p>The message for the exception.</p>",
        "UnauthorizedException$message": "<p>The message for the exception.</p>",
        "VersionsLimitExceededException$message": "<p>The message for the exception.</p>"
      }
    }
  }
}<|MERGE_RESOLUTION|>--- conflicted
+++ resolved
@@ -11,10 +11,7 @@
     "CreatePolicyVersion": "<p>Creates a new version of the specified AWS IoT policy. To update a policy, create a new policy version. A managed policy can have up to five versions. If the policy has five versions, you must use <a>DeletePolicyVersion</a> to delete an existing version before you create a new one.</p> <p>Optionally, you can set the new version as the policy's default version. The default version is the operative version (that is, the version that is in effect for the certificates to which the policy is attached).</p>",
     "CreateThing": "<p>Creates a thing in the Thing Registry.</p>",
     "CreateTopicRule": "<p>Creates a rule. Creating rules is an administrator-level action. Any user who has permission to create rules will be able to access data processed by the rule.</p>",
-<<<<<<< HEAD
-=======
     "DeleteCACertificate": "<p>Deletes a registered CA certificate.</p>",
->>>>>>> 9300ebee
     "DeleteCertificate": "<p>Deletes the specified certificate.</p> <p>A certificate cannot be deleted if it has a policy attached to it or if its status is set to ACTIVE. To delete a certificate, first use the <a>DetachPrincipalPolicy</a> API to detach all policies. Next, use the <a>UpdateCertificate</a> API to set the certificate to the INACTIVE status.</p>",
     "DeletePolicy": "<p>Deletes the specified policy.</p> <p>A policy cannot be deleted if it has non-default versions or it is attached to any certificate.</p> <p>To delete a policy, use the DeletePolicyVersion API to delete all non-default versions of the policy; use the DetachPrincipalPolicy API to detach the policy from any certificate; and then use the DeletePolicy API to delete the policy.</p> <p>When a policy is deleted using DeletePolicy, its default version is deleted with it.</p>",
     "DeletePolicyVersion": "<p>Deletes the specified version of the specified policy. You cannot delete the default version of a policy using this API. To delete the default version of a policy, use <a>DeletePolicy</a>. To find out which version of a policy is marked as the default version, use ListPolicyVersions.</p>",
@@ -34,13 +31,9 @@
     "GetPolicyVersion": "<p>Gets information about the specified policy version.</p>",
     "GetRegistrationCode": "<p>Gets a registration code used to register a CA certificate with AWS IoT.</p>",
     "GetTopicRule": "<p>Gets information about the specified rule.</p>",
-<<<<<<< HEAD
-    "ListCertificates": "<p>Lists your certificates.</p> <p>The results are paginated with a default page size of 25. You can use the returned marker to retrieve additional results.</p>",
-=======
     "ListCACertificates": "<p>Lists the CA certificates registered for your AWS account.</p> <p>The results are paginated with a default page size of 25. You can use the returned marker to retrieve additional results.</p>",
     "ListCertificates": "<p>Lists the certificates registered in your AWS account.</p> <p>The results are paginated with a default page size of 25. You can use the returned marker to retrieve additional results.</p>",
     "ListCertificatesByCA": "<p>List the device certificates signed by the specified CA certificate.</p>",
->>>>>>> 9300ebee
     "ListPolicies": "<p>Lists your policies.</p>",
     "ListPolicyVersions": "<p>Lists the versions of the specified policy, and identifies the default version.</p>",
     "ListPrincipalPolicies": "<p>Lists the policies attached to the specified principal. If you use an Cognito identity, the ID must be in <a href=\"http://docs.aws.amazon.com/cognitoidentity/latest/APIReference/API_GetCredentialsForIdentity.html#API_GetCredentialsForIdentity_RequestSyntax\">AmazonCognito Identity format</a>.</p>",
@@ -48,21 +41,14 @@
     "ListThingPrincipals": "<p>Lists the principals associated with the specified thing.</p>",
     "ListThings": "<p>Lists your things. You can pass an AttributeName or AttributeValue to filter your things (for example, \"ListThings where AttributeName=Color and AttributeValue=Red\").</p>",
     "ListTopicRules": "<p>Lists the rules for the specific topic.</p>",
-<<<<<<< HEAD
-    "RejectCertificateTransfer": "<p>Rejects a pending certificate transfer. After AWS IoT rejects a certificate transfer, the certificate status changes from <b>PENDING_TRANFER</b> to <b>INACTIVE</b>.</p> <p>To check for pending certificate transfers, call <a>ListCertificates</a> to enumerate your certificates.</p> <p>This operation can only be called by the transfer destination. After it is called, the certificate will be returned to the source's account in the INACTIVE state.</p>",
-=======
     "RegisterCACertificate": "<p>Registers a CA certificate with AWS IoT. This CA certificate can then be used to sign device certificates, which can be then registered with AWS IoT. You can register up to 10 CA certificates per AWS account that have the same subject field and public key. This enables you to have up to 10 certificate authorities sign your device certificates. If you have more than one CA certificate registered, make sure you pass the CA certificate when you register your device certificates with the RegisterCertificate API.</p>",
     "RegisterCertificate": "<p>Registers a device certificate with AWS IoT. If you have more than one CA certificate that has the same subject field, you must specify the CA certificate that was used to sign the device certificate being registered.</p>",
     "RejectCertificateTransfer": "<p>Rejects a pending certificate transfer. After AWS IoT rejects a certificate transfer, the certificate status changes from <b>PENDING_TRANSFER</b> to <b>INACTIVE</b>.</p> <p>To check for pending certificate transfers, call <a>ListCertificates</a> to enumerate your certificates.</p> <p>This operation can only be called by the transfer destination. After it is called, the certificate will be returned to the source's account in the INACTIVE state.</p>",
->>>>>>> 9300ebee
     "ReplaceTopicRule": "<p>Replaces the specified rule. You must specify all parameters for the new rule. Creating rules is an administrator-level action. Any user who has permission to create rules will be able to access data processed by the rule.</p>",
     "SetDefaultPolicyVersion": "<p>Sets the specified version of the specified policy as the policy's default (operative) version. This action affects all certificates to which the policy is attached. To list the principals the policy is attached to, use the ListPrincipalPolicy API.</p>",
     "SetLoggingOptions": "<p>Sets the logging options.</p>",
     "TransferCertificate": "<p>Transfers the specified certificate to the specified AWS account.</p> <p>You can cancel the transfer until it is acknowledged by the recipient.</p> <p>No notification is sent to the transfer destination's account. It is up to the caller to notify the transfer target.</p> <p>The certificate being transferred must not be in the ACTIVE state. You can use the UpdateCertificate API to deactivate it.</p> <p>The certificate must not have any policies attached to it. You can use the DetachPrincipalPolicy API to detach them.</p>",
-<<<<<<< HEAD
-=======
     "UpdateCACertificate": "<p>Updates a registered CA certificate.</p>",
->>>>>>> 9300ebee
     "UpdateCertificate": "<p>Updates the status of the specified certificate. This operation is idempotent.</p> <p>Moving a certificate from the ACTIVE state (including REVOKED) will not disconnect currently connected devices, but these devices will be unable to reconnect.</p> <p>The ACTIVE state is required to authenticate devices connecting to AWS IoT using a certificate.</p>",
     "UpdateThing": "<p>Updates the data for a thing.</p>"
   },
@@ -177,8 +163,6 @@
       "base": null,
       "refs": {
         "S3Action$bucketName": "<p>The Amazon S3 bucket.</p>"
-<<<<<<< HEAD
-=======
       }
     },
     "CACertificate": {
@@ -205,7 +189,6 @@
       "base": null,
       "refs": {
         "ListCACertificatesResponse$certificates": "<p>The CA certificates registered in your AWS account.</p>"
->>>>>>> 9300ebee
       }
     },
     "CancelCertificateTransferRequest": {
@@ -256,10 +239,7 @@
         "CertificateDescription$caCertificateId": "<p>The certificate ID of the CA certificate used to sign this certificate.</p>",
         "CreateCertificateFromCsrResponse$certificateId": "<p>The ID of the certificate. Certificate management operations only take a certificateId.</p>",
         "CreateKeysAndCertificateResponse$certificateId": "<p>The ID of the certificate. AWS IoT issues a default subject name for the certificate (for example, AWS IoT Certificate).</p>",
-<<<<<<< HEAD
-=======
         "DeleteCACertificateRequest$certificateId": "<p>The ID of the certificate to delete.</p>",
->>>>>>> 9300ebee
         "DeleteCertificateRequest$certificateId": "<p>The ID of the certificate.</p>",
         "DescribeCACertificateRequest$certificateId": "<p>The CA certificate identifier.</p>",
         "DescribeCertificateRequest$certificateId": "<p>The ID of the certificate.</p>",
@@ -302,14 +282,11 @@
         "Certificate$status": "<p>The status of the certificate.</p>",
         "CertificateDescription$status": "<p>The status of the certificate.</p>",
         "UpdateCertificateRequest$newStatus": "<p>The new status.</p> <p><b>Note:</b> Setting the status to PENDING_TRANSFER will result in an exception being thrown. PENDING_TRANSFER is a status used internally by AWS IoT. It is not intended for developer use.</p>"
-<<<<<<< HEAD
-=======
       }
     },
     "CertificateValidationException": {
       "base": "<p>The certificate is invalid.</p>",
       "refs": {
->>>>>>> 9300ebee
       }
     },
     "Certificates": {
@@ -864,8 +841,6 @@
         "ListTopicRulesRequest$maxResults": "<p>The maximum number of results to return.</p>"
       }
     },
-<<<<<<< HEAD
-=======
     "Message": {
       "base": null,
       "refs": {
@@ -875,7 +850,6 @@
         "TransferData$rejectReason": "<p>The reason why the transfer was rejected.</p>"
       }
     },
->>>>>>> 9300ebee
     "MessageFormat": {
       "base": null,
       "refs": {
