module github.com/aws/aws-sdk-go

go 1.19

require (
	github.com/jmespath/go-jmespath v0.4.0
	github.com/pkg/errors v0.9.1
<<<<<<< HEAD
	golang.org/x/net v0.0.0-20220127200216-cd36cc0744dd
)
=======
	golang.org/x/net v0.1.0
)

go 1.11
>>>>>>> 2d26930f
<|MERGE_RESOLUTION|>--- conflicted
+++ resolved
@@ -5,12 +5,5 @@
 require (
 	github.com/jmespath/go-jmespath v0.4.0
 	github.com/pkg/errors v0.9.1
-<<<<<<< HEAD
-	golang.org/x/net v0.0.0-20220127200216-cd36cc0744dd
-)
-=======
 	golang.org/x/net v0.1.0
-)
-
-go 1.11
->>>>>>> 2d26930f
+)