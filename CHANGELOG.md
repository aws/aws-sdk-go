<<<<<<< HEAD
=======
Release v1.15.55 (2018-10-15)
===

### Service Client Updates
* `service/lambda`: Updates service API and documentation
  * Documentation updates for lambda
* `service/rds`: Updates service API and documentation
  * This release adds a new parameter to specify the DB instance or cluster parameter group for restore from DB snapshot and restore to point int time operations. For more information, see Amazon RDS Documentation.
* `service/servicecatalog`: Updates service API, documentation, and paginators
  * AWS Service Catalog enables you to reduce administrative maintenance and end-user training while adhering to compliance and security measures. With service actions, you as the administrator can enable end users to perform operational tasks, troubleshoot issues, run approved commands, or request permissions within Service Catalog. Service actions are defined using AWS Systems Manager documents, where you have access to pre-defined actions that implement AWS best practices, such asEC2 stop and reboot, as well as the ability to define custom actions.

Release v1.15.54 (2018-10-12)
===

### Service Client Updates
* `service/cloudtrail`: Updates service API and documentation
  * The LookupEvents API now supports two new attribute keys: ReadOnly and AccessKeyId

### SDK Enhancements
* `aws/session`: Add support for credential source(#2201)
  * Allows for shared config file to contain `credential_source` with any of the given values `EcsContainer`, `Environment` or `Ec2InstanceMetadata`

Release v1.15.53 (2018-10-11)
===

### Service Client Updates
* `service/athena`: Updates service API and documentation
  * 1. GetQueryExecution API changes to return statementType of a submitted Athena query.  2. GetQueryResults API changes to return the number of rows added to a table when a CTAS query is executed.
* `service/directconnect`: Updates service API and documentation
  * This release adds support for Jumbo Frames over AWS Direct Connect. You can now set MTU value when creating new virtual interfaces. This release also includes a new API to modify MTU value of existing virtual interfaces.
* `service/ec2`: Updates service API
  * You can now launch the smaller-sized G3 instance called g3s.xlarge. G3s.xlarge provides 4 vCPU, 30.5 GB RAM and a NVIDIA Tesla M60 GPU. It is ideal for remote workstations, engineering and architectural applications, and 3D visualizations and rendering for visual effects.
* `service/mediaconvert`: Updates service paginators
  * Added Paginators for all the MediaConvert list operations
* `service/transcribe`: Updates service API and documentation

Release v1.15.52 (2018-10-10)
===

### Service Client Updates
* `service/comprehend`: Updates service API
* `service/es`: Updates service API and documentation
  * Amazon Elasticsearch Service now supports customer-scheduled service software updates. When new service software becomes available, you can request an update to your domain and benefit from new features more quickly. If you take no action, we update the service software automatically after a certain time frame.
* `service/transcribe`: Updates service API and documentation

>>>>>>> 6e42625f
Release v1.15.51 (2018-10-09)
===

### Service Client Updates
* `service/ssm`: Updates service API and documentation
  * Adds StartDate, EndDate, and ScheduleTimezone to CreateMaintenanceWindow and UpdateMaintenanceWindow; Adds NextExecutionTime to GetMaintenanceWindow and DescribeMaintenanceWindows; Adds CancelMaintenanceWindowExecution, DescribeMaintenanceWindowSchedule and DescribeMaintenanceWindowsForTarget APIs.

Release v1.15.50 (2018-10-08)
===

### Service Client Updates
* `service/iot`: Updates service API and documentation
  * We are releasing job execution timeout functionalities to customers. Customer now can set job execution timeout on the job level when creating a job.
* `service/iot-jobs-data`: Updates service API and documentation

Release v1.15.49 (2018-10-05)
===

### Service Client Updates
* `service/ds`: Updates service API and documentation
  * SDK changes to create a new type of trust for active directory

Release v1.15.48 (2018-10-04)
===

### Service Client Updates
* `service/apigateway`: Updates service API and documentation
  * Adding support for multi-value parameters in TestInvokeMethod and TestInvokeAuthorizer.
* `service/codebuild`: Updates service API and documentation
  * Add resolved source version field in build output
* `service/ssm`: Updates service API and documentation
  * Adds RejectedPatchesAction to baseline to enable stricted validation of the rejected Patches List ; Add InstalledRejected and InstallOverrideList to compliance reporting
* `service/storagegateway`: Updates service API and documentation
  * AWS Storage Gateway now enables you to specify folders and subfolders when you update your file gateway's view of your S3 objects using the Refresh Cache API.

Release v1.15.47 (2018-10-02)
===

### Service Client Updates
* `service/sagemaker`: Updates service waiters
  * Waiter for SageMaker Batch Transform Jobs.
* `service/secretsmanager`: Updates service documentation
  * Documentation updates for secretsmanager

### SDK Enhancements
* `aws/config`: fix typo in Config struct documentation (#2169)
  * fix typo in Config struct documentation in aws-sdk-go/aws/config.go
* `internal/csm`: Add region to api call metrics (#2175)
* `private/model/api`: Use modeled service signing version in code generation (#2162)
  * Updates the SDK's code generate to make use of the model's service signature version when generating the client for the service. This allows the SDK to generate a client using the correct signature version, e.g v4 vs s3v4 without the need for additional customizations.

### SDK Bugs
* `service/cloudfront/sign`: Do not Escape HTML when encode the cloudfront sign policy (#2164)
  * Fixes the signer escaping HTML elements `<`, `>`, and `&` in the signature policy incorrectly. Allows use of multiple query parameters in the URL to be signed.
  * Fixes #2163
Release v1.15.46 (2018-10-01)
===

### Service Client Updates
* `service/guardduty`: Updates service API and documentation
  * Support optional FindingPublishingFrequency parameter in CreateDetector and UpdateDetector operations, and ClientToken on Create* operations
* `service/rekognition`: Updates service documentation
  * Documentation updates for Amazon Rekognition

Release v1.15.45 (2018-09-28)
===

### Service Client Updates
* `service/codestar`: Updates service API and documentation
  * This release enables tagging CodeStar Projects at creation. The CreateProject API now includes optional tags parameter.
* `service/ec2`: Updates service API
  * You can now use EC2 High Memory instances with 6 TiB memory (u-6tb1.metal), 9 TiB memory (u-9tb1.metal), and 12 TiB memory (u-12tb1.metal), which are ideal for running large in-memory databases, including production deployments of SAP HANA. These instances offer 448 logical processors, where each logical processor is a hyperthread on 224 cores. These instance deliver high networking throughput and lower latency with up to 25 Gbps of aggregate network bandwidth using Elastic Network Adapter (ENA)-based Enhanced Networking. These instances are EBS-Optimized by default, and support encrypted and unencrypted EBS volumes. This instance is only available in host-tenancy. You will need an EC2 Dedicated Host for this instance type to launch an instance.

Release v1.15.44 (2018-09-27)
===

### Service Client Updates
* `service/apigateway`: Updates service documentation
  * Adding support for OpenAPI 3.0 import and export.
* `service/codecommit`: Updates service API and documentation
  * This release adds API support for getting the contents of a file, getting the contents of a folder, and for deleting a file in an AWS CodeCommit repository.
* `service/mq`: Updates service API and documentation
  * Amazon MQ supports ActiveMQ 5.15.6, in addition to 5.15.0. Automatic minor version upgrades can be toggled. Updated the documentation.

Release v1.15.43 (2018-09-26)
===

### Service Client Updates
* `aws/endpoints`: Updated Regions and Endpoints metadata.
* `service/glue`: Updates service API and documentation
  * AWS Glue now supports data encryption at rest for ETL jobs and development endpoints. With encryption enabled, when you run ETL jobs, or development endpoints, Glue will use AWS KMS keys to write encrypted data at rest. You can also encrypt the metadata stored in the Glue Data Catalog using keys that you manage with AWS KMS. Additionally, you can use AWS KMS keys to encrypt the logs generated by crawlers and ETL jobs as well as encrypt ETL job bookmarks. Encryption settings for Glue crawlers, ETL jobs, and development endpoints can be configured using the security configurations in Glue. Glue Data Catalog encryption can be enabled via the settings for the Glue Data Catalog.
* `service/opsworkscm`: Updates service API and documentation
  * This release introduces a new API called ExportServerEngineAttribute to Opsworks-CM. You can use this API call to export engine specific attributes like the UserData script used for unattended bootstrapping of new nodes that connect to the server.
* `service/rds`: Updates service API and documentation
  * This release includes Deletion Protection for RDS databases.
* `service/sqs`: Updates service API and documentation
  * Documentation updates for Amazon SQS.

### SDK Enhancements
* `private/protocol/restjson/restjson`: Use json.Decoder to decrease memory allocation (#2141)
  * Update RESTJSON protocol unmarshaler to use json.Decoder instead of ioutil.ReadAll to reduce allocations.
* `private/protocol/jsonrpc/jsonrpc`: Use json.Decoder to decrease memory allocation (#2142)
  * Update JSONPRC protocol unmarshaler to use json.Decoder instead of ioutil.ReadAll to reduce allocations.

Release v1.15.42 (2018-09-25)
===

### Service Client Updates
* `service/cloudfront`: Updates service documentation
  * Documentation updates for cloudfront
* `service/ds`: Updates service API and documentation
  * API changes related to launch of cross account for Directory Service.
* `service/ec2`: Updates service API and documentation
  * Add pagination support for ec2.describe-route-tables API.

Release v1.15.41 (2018-09-24)
===

### Service Client Updates
* `service/connect`: Updates service API, documentation, and paginators
* `service/rds`: Updates service API and documentation
  * Adds DB engine version requirements for option group option settings, and specifies if an option setting requires a value.

Release v1.15.40 (2018-09-21)
===

### Service Client Updates
* `service/mediaconvert`: Updates service API and documentation
  * To offer lower prices for predictable, non-urgent workloads, we propose the concept of Reserved Transcode pricing. Reserved Transcode pricing Reserved Transcoding pricing would offer the customer access to a fixed parallel processing capacity for a fixed monthly rate. This capacity would be stated in terms of number of Reserved Transcode Slots (RTSs). One RTS would be able to process one job at a time for a fixed monthly fee.

Release v1.15.39 (2018-09-20)
===

### Service Client Updates
* `service/ds`: Updates service API and documentation
  * Added CreateLogSubscription, DeleteLogSubscription, and ListLogSubscriptions APIs for Microsoft AD. Customers can now opt in to have Windows security event logs from the domain controllers forwarded to a log group in their account.
* `service/ec2`: Updates service API
  * You can now launch f1.4xlarge, a new instance size within the existing f1 family which provides two Xilinx Virtex Field Programmable Arrays (FPGAs) for acceleration. FPGA acceleration provide additional performance and time sensitivity for specialized accelerated workloads such as clinical genomics and real-time video processing. F1.4xlarge instances are available in the US East (N. Virginia), US West (Oregon), GovCloud (US), and EU West (Dublin) AWS Regions.
* `service/rds`: Updates service API and documentation
  * This launch enables RDS start-db-cluster and stop-db-cluster. Stopping and starting Amazon Aurora clusters helps you manage costs for development and test environments. You can temporarily stop all the DB instances in your cluster, instead of setting up and tearing down all the DB instances each time that you use the cluster.

Release v1.15.38 (2018-09-19)
===

### Service Client Updates
* `service/monitoring`: Updates service API and documentation
  * Amazon CloudWatch adds the ability to request png image snapshots of metric widgets using the GetMetricWidgetImage API.
* `service/organizations`: Updates service API and documentation
  * Introducing a new exception - AccountOwnerNotVerifiedException which will be returned for InviteAccountToOrganization call for unverified accounts.
* `service/s3`: Updates service API and documentation
  * S3 Cross Region Replication now allows customers to use S3 object tags to filter the scope of replication. By using S3 object tags, customers can identify individual objects for replication across AWS Regions for compliance and data protection. Cross Region Replication for S3 enables automatic and asynchronous replication of objects to another AWS Region, and with this release customers can replicate at a bucket level, prefix level or by using object tags.

Release v1.15.37 (2018-09-18)
===

### Service Client Updates
* `service/es`: Updates service API and documentation
  * Amazon Elasticsearch Service adds support for node-to-node encryption for new domains running Elasticsearch version 6.0 and above
* `service/rekognition`: Updates service API and documentation
  * This release updates the Amazon Rekognition IndexFaces API operation. It introduces a QualityFilter parameter that allows you to automatically filter out detected faces that are deemed to be of low quality by Amazon Rekognition. The quality bar is based on a variety of common use cases.  You can filter low-quality detected faces by setting QualityFilter to AUTO, which is also the default setting. To index all detected faces regardless of quality, you can specify NONE.  This release also provides a MaxFaces parameter that is useful when you want to only index the most prominent and largest faces in an image and don't want to index other faces detected in the image, such as smaller faces belonging to people standing in the background.

Release v1.15.36 (2018-09-17)
===

### Service Client Updates
* `service/codebuild`: Updates service API and documentation
  * Support build logs configuration.
* `service/ec2`: Updates service API and documentation
  * Added support for customers to tag EC2 Dedicated Hosts on creation.
* `service/ecs`: Updates service API and documentation
  * This release of Amazon Elastic Container Service (Amazon ECS) introduces support for additional Docker flags as Task Definition parameters. Customers can now configure their ECS Tasks to use systemControls (sysctl), pseudoTerminal (tty), and interactive (i) Docker flags.
* `service/elasticache`: Updates service API and documentation
  * ElastiCache for Redis added support for adding and removing read-replicas from any cluster with no cluster downtime, Shard naming: ElastiCache for Redis customers have the option of allowing ElastiCache to create names for their node groups (shards) or generating their own node group names. For more information, see https:// docs.aws.amazon.com/AmazonElastiCache/latest/APIReference/API_NodeGroupConfiguration.html, ShardsToRetain: When reducing the number of node groups (shards) in an ElastiCache for Redis (cluster mode enabled) you have the option of specifying which node groups to retain or which node groups to remove. For more information, see https:// docs.aws.amazon.com/AmazonElastiCache/latest/APIReference/API_ModifyReplicationGroupShardConfiguration.html, ReservationARN: ReservedNode includes an ARN, ReservationARN, member which identifies the reserved node. For more information, see https:// docs.aws.amazon.com/AmazonElastiCache/latest/APIReference/API_ReservedCacheNode.html
* `service/elastictranscoder`: Updates service API, documentation, and paginators
  * Added support for MP2 container
* `service/monitoring`: Updates service API and documentation
  * Amazon CloudWatch adds the ability to publish values and counts using PutMetricData
* `service/secretsmanager`: Updates service documentation
  * Documentation updates for secretsmanager

Release v1.15.35 (2018-09-13)
===

### Service Client Updates
* `service/polly`: Updates service API and documentation
  * Amazon Polly adds Mandarin Chinese language support with new female voice - "Zhiyu"

Release v1.15.34 (2018-09-12)
===

### Service Client Updates
* `service/connect`: Updates service API and documentation
* `service/ec2`: Updates service API, documentation, and paginators
  * Pagination Support for DescribeNetworkInterfaces API
* `service/email`: Updates service documentation
  * Documentation updates for Amazon Simple Email Service
* `service/fms`: Updates service API and documentation

Release v1.15.33 (2018-09-11)
===

### Service Client Updates
* `service/opsworkscm`: Updates service documentation
  * Documentation updates for opsworkscm
* `service/ssm`: Updates service API and documentation
  * Session Manager is a fully managed AWS Systems Manager capability that provides interactive one-click access to Amazon EC2 Linux and Windows instances.

Release v1.15.32 (2018-09-10)
===

### Service Client Updates
* `service/cloudhsmv2`: Updates service API and documentation
  * With this release, we are adding 2 new APIs. DeleteBackup deletes a specified AWS CloudHSM backup. A backup can be restored up to 7 days after the DeleteBackup request. During this 7-day period, the backup will be in state PENDING_DELETION. Backups can be restored using the RestoreBackup API, which will move the backup from state PENDING_DELETION back to ACTIVE.
* `aws/endpoints`: Updated Regions and Endpoints metadata.
* `service/redshift`: Updates service API and documentation
  * Adding support to Redshift to change the encryption type after cluster creation completes.

Release v1.15.31 (2018-09-07)
===

### Service Client Updates
* `service/config`: Updates service API and documentation
* `service/logs`: Updates service API and documentation
  * * Adding a log prefix parameter for filter log events API and minor updates to the documentation

### SDK Enhancements
* `private/protocol/json/jsonutil`: Use json.Decoder to decrease memory allocation ([#2115](https://github.com/aws/aws-sdk-go/pull/2115))
  * Updates the SDK's JSON protocol marshaler to use `json.Decoder` instead of `ioutil.ReadAll`. This reduces the memory unmarshaling JSON payloads by about 50%.
  * Fix [#2114](https://github.com/aws/aws-sdk-go/pull/2114)

Release v1.15.29 (2018-09-06)
===

### Service Client Updates
* `service/apigateway`: Updates service API and documentation
  * Add support for Active X-Ray with API Gateway
* `service/codecommit`: Updates service API and documentation
  * This release adds additional optional fields to the pull request APIs.
* `aws/endpoints`: Updated Regions and Endpoints metadata.
* `service/mediaconvert`: Updates service API and documentation
  * This release adds support for Cost Allocation through tagging and also enables adding, editing, and removal of tags from the MediaConvert console.

### SDK Enhancements
* `private/protocol`: Serialization errors will now be wrapped in `awserr.RequestFailure` types ([#2135](https://github.com/aws/aws-sdk-go/pull/2135))
  * Updates the SDK protocol unmarshaling to handle the `SerializationError` as a request failure allowing for inspection of `requestID`s and status codes.

Release v1.15.28 (2018-09-05)
===

### Service Client Updates
* `service/appstream`: Updates service API and documentation
  * Added support for enabling persistent application settings for a stack. When these settings are enabled, changes that users make to applications and Windows settings are automatically saved after each session and applied to the next session.
* `service/dynamodb`: Updates service API and documentation
  * New feature for Amazon DynamoDB.
* `service/elasticloadbalancing`: Updates service API and documentation
* `service/rds`: Updates service documentation
  * Fix broken links in the RDS CLI Reference to the Aurora User Guide
* `service/s3`: Updates service API, documentation, and examples
  * Parquet input format support added for the SelectObjectContent API

### SDK Enhancements
* `private/model/api`: Add "Deprecated" to deprecated API operation and type doc strings ([#2129](https://github.com/aws/aws-sdk-go/pull/2129))
  * Updates the SDK's code generation to include `Deprecated` in the documentation string for API operations and types that are depercated by a service.
  * Related to [golang/go#10909](https://github.com/golang/go/issues/10909)
  * https://blog.golang.org/godoc-documenting-go-code

### SDK Bugs
* `service/s3/s3manager`: Fix Download Manager with iterator docs ([#2131](https://github.com/aws/aws-sdk-go/pull/2131))
  * Fixes the S3 Download manager's DownloadWithIterator documentation example.
  * Fixes [#1824](https://github.com/aws/aws-sdk-go/issues/1824)
Release v1.15.27 (2018-09-04)
===

### Service Client Updates
* `service/rds`: Updates service documentation
  * Updating cross references for the new Aurora User Guide.
* `service/rekognition`: Updates service API and documentation
  * This release introduces a new API called DescribeCollection to Amazon Rekognition. You can use DescribeCollection to get information about an existing face collection. Given the ID for a face collection, DescribeCollection returns the following information: the number of faces indexed into the collection, the version of the face detection model used by the collection, the Amazon Resource Name (ARN) of the collection and the creation date/time of the collection.

Release v1.15.26 (2018-08-31)
===

### Service Client Updates
* `service/eks`: Updates service API and documentation
* `service/waf`: Updates service API and documentation
  * This change includes support for the WAF FullLogging feature through which Customers will have access to all the logs of requests that are inspected by a WAF WebACL. The new APIs allow Customers to manage association of a WebACL with one or more supported "LogDestination" and redact any request fields from the logs.
* `service/waf-regional`: Updates service API and documentation

Release v1.15.25 (2018-08-30)
===

### Service Client Updates
* `service/codebuild`: Updates service API and documentation
  * Support multiple sources and artifacts for CodeBuild projects.
* `service/sagemaker`: Updates service API and documentation
  * VolumeKmsKeyId now available in Batch Transform Job

Release v1.15.24 (2018-08-29)
===

### Service Client Updates
* `service/glue`: Updates service API and documentation
  * AWS Glue now supports data encryption at rest for ETL jobs and development endpoints. With encryption enabled, when you run ETL jobs, or development endpoints, Glue will use AWS KMS keys to write encrypted data at rest. You can also encrypt the metadata stored in the Glue Data Catalog using keys that you manage with AWS KMS. Additionally, you can use AWS KMS keys to encrypt the logs generated by crawlers and ETL jobs as well as encrypt ETL job bookmarks. Encryption settings for Glue crawlers, ETL jobs, and development endpoints can be configured using the security configurations in Glue. Glue Data Catalog encryption can be enabled via the settings for the Glue Data Catalog.
* `service/mediapackage`: Updates service API and documentation
  * MediaPackage now provides input redundancy. Channels have two ingest endpoints that can receive input from encoders. OriginEndpoints pick one of the inputs receiving content for playback and automatically switch to the other input if the active input stops receiving content. Refer to the User Guide (https://docs.aws.amazon.com/mediapackage/latest/ug/what-is.html) for more details on this feature.
* `service/runtime.sagemaker`: Updates service API and documentation

Release v1.15.23 (2018-08-28)
===

### Service Client Updates
* `service/glue`: Updates service API and documentation
  * New Glue APIs for creating, updating, reading and deleting Data Catalog resource-based policies.
* `service/xray`: Updates service API and documentation
  * Support for new APIs that enable management of sampling rules.

Release v1.15.22 (2018-08-27)
===

### Service Client Updates
* `aws/endpoints`: Updated Regions and Endpoints metadata.
* `service/iot`: Updates service API and documentation
  * This release adds support to create a Stream and Code signing for Amazon FreeRTOS job along with Over-the-air updates.
* `service/iotanalytics`: Updates service API, documentation, and paginators
* `service/redshift`: Updates service documentation
  * Documentation updates for redshift
* `service/signer`: Adds new service
  * AWS Signer is a new feature that allows Amazon FreeRTOS (AFR) Over The Air (OTA) customers to cryptographically sign code using code-signing certificates managed by AWS Certificate Manager.

Release v1.15.21 (2018-08-25)
===

### Service Client Updates
* `service/glue`: Updates service API and documentation
  * AWS Glue now supports data encryption at rest for ETL jobs and development endpoints. With encryption enabled, when you run ETL jobs, or development endpoints, Glue will use AWS KMS keys to write encrypted data at rest. You can also encrypt the metadata stored in the Glue Data Catalog using keys that you manage with AWS KMS. Additionally, you can use AWS KMS keys to encrypt the logs generated by crawlers and ETL jobs as well as encrypt ETL job bookmarks. Encryption settings for Glue crawlers, ETL jobs, and development endpoints can be configured using the security configurations in Glue. Glue Data Catalog encryption can be enabled via the settings for the Glue Data Catalog.

Release v1.15.20 (2018-08-24)
===

### Service Client Updates
* `service/cognito-idp`: Updates service API and documentation
* `service/events`: Updates service API and documentation
  * Added Fargate and NetworkConfiguration support to EcsParameters.

Release v1.15.19 (2018-08-23)
===

### Service Client Updates
* `service/iot`: Updates service API and documentation
  * This release adds support for IoT Thing Group Indexing and Searching functionality.
* `service/iotanalytics`: Updates service API and documentation
* `service/lex-models`: Updates service API
* `service/medialive`: Updates service API, documentation, and paginators
  * Adds two APIs for working with Channel Schedules: BatchUpdateSchedule and DescribeSchedule. These APIs allow scheduling actions for SCTE-35 message insertion and for static image overlays.
* `service/rekognition`: Updates service API, documentation, and examples
  * This release introduces a new API called DescribeCollection to Amazon Rekognition.  You can use DescribeCollection to get information about an existing face collection. Given the ID for a face collection, DescribeCollection returns the following information: the number of faces indexed into the collection, the version of the face detection model used by the collection, the Amazon Resource Name (ARN) of the collection and the creation date/time of the collection.

Release v1.15.18 (2018-08-22)
===

### Service Client Updates
* `service/snowball`: Updates service API
  * Snowball job states allow customers to track the status of the Snowball job. We are launching a new Snowball job state "WithSortingFacility"!  When customer returns the Snowball to AWS, the device first goes to a sorting facility before it reaches an AWS data center.  Many customers have requested us to add a new state to reflect the presence of the device at the sorting facility for better tracking. Today when a customer returns  the Snowball, the state first changes from "InTransitToAWS" to "WithAWS". With the addition of new state, the device will move from "InTransitToAWS" to "WithAWSSortingFacility", and then to "WithAWS".  There are no other changes to the API at this time besides adding this new state.

Release v1.15.17 (2018-08-21)
===

### Service Client Updates
* `service/dlm`: Updates service documentation
* `service/ec2`: Updates service API
  * Added support for T3 Instance type in EC2. To learn more about T3 instances, please see https://aws.amazon.com/ec2/instance-types/t3/
* `service/elasticbeanstalk`: Updates service API, documentation, and examples
  * Elastic Beanstalk adds the "Privileged" field to the "CPUUtilization" type, to support enhanced health reporting in Windows environments.
* `service/rds`: Updates service paginators
  * Adds a paginator for the DescribeDBClusters operation.

Release v1.15.16 (2018-08-20)
===

### Service Client Updates
* `service/dynamodb`: Updates service API and documentation
  * Added SSESpecification block to update-table command which allows users to modify table Server-Side Encryption. Added two new fields (SSEType and KMSMasterKeyId) to SSESpecification block used by create-table and update-table commands. Added new SSEDescription Status value UPDATING.
* `service/mediaconvert`: Updates service API
  * This release fixes backward-incompatible changes from a previous release. That previous release changed non-required job settings to required, which prevented jobs and job templates from merging correctly. The current change removes validation of required settings from the SDK and instead centralizes the validation in the service API. For information on required settings, see the Resources chapter of the AWS Elemental MediaConvert API Reference https://docs.aws.amazon.com/mediaconvert/latest/apireference/resources.html

Release v1.15.15 (2018-08-17)
===

### Service Client Updates
* `service/dax`: Updates service API
  * DAX CreateClusterRequest is updated to include IamRoleArn as a required request parameter.
* `service/sagemaker`: Updates service API and documentation
  * Added an optional boolean parameter, 'DisassociateLifecycleConfig', to the UpdateNotebookInstance operation. When set to true, the lifecycle configuration associated with the notebook instance will be removed, allowing a new one to be set via a new 'LifecycleConfigName' parameter.
* `service/secretsmanager`: Updates service documentation
  * Documentation updates for Secrets Manager

Release v1.15.14 (2018-08-16)
===

### Service Client Updates
* `service/discovery`: Updates service API, documentation, and paginators
  * The Application Discovery Service's Continuous Export APIs allow you to analyze your on-premises server inventory data, including system performance and network dependencies, in Amazon Athena.
* `service/ec2`: Updates service API
  * The 'Attribute' parameter DescribeVolumeAttribute request has been marked as required - the API has always required this parameter, but up until now this wasn't reflected appropriately in the SDK.
* `service/mediaconvert`: Updates service API and documentation
  * Added WriteSegmentTimelineInRepresentation option for Dash Outputs
* `service/redshift`: Updates service API and documentation
  * You can now resize your Amazon Redshift cluster quickly. With the new ResizeCluster action, your cluster is available for read and write operations within minutes
* `service/ssm`: Updates service API and documentation
  * AWS Systems Manager Inventory now supports groups to quickly see a count of which managed instances are and arent configured to collect one or more Inventory types

Release v1.15.13 (2018-08-15)
===

### Service Client Updates
* `service/devicefarm`: Updates service API and documentation
  * Support for running tests in a custom environment with live logs/video streaming, full test features parity and reduction in overall test execution time.
* `aws/endpoints`: Updated Regions and Endpoints metadata.

Release v1.15.12 (2018-08-14)
===

### Service Client Updates
* `service/autoscaling`: Updates service API and documentation
  * Add batch operations for creating/updating and deleting scheduled scaling actions.
* `service/cloudfront`: Adds new service
  * Lambda@Edge Now Provides You Access to the Request Body for HTTP POST/PUT Processing. With this feature, you can now offload more origin logic to the edge and improve end-user latency. Developers typically use Web/HTML forms or Web Beacons/Bugs as a mechanism to collect data from the end users and then process that data at their origins servers. For example, if you are collecting end user behavior data through a web beacon on your website, you can use this feature to access the user behavior data and directly log it to an Amazon Kinesis Firehose endpoint from the Lambda function, thereby simplifying your origin infrastructure.
* `aws/endpoints`: Updated Regions and Endpoints metadata.
* `service/es`: Updates service API, documentation, and paginators
  * Amazon Elasticsearch Service adds support for no downtime, in-place upgrade for Elasticsearch version 5.1 and above.

Release v1.15.11 (2018-08-13)
===

### Service Client Updates
* `service/sagemaker`: Updates service API and documentation
  * SageMaker updated the default endpoint URL to support Private Link via the CLI/SDK.

Release v1.15.10 (2018-08-10)
===

### Service Client Updates
* `service/mediaconvert`: Updates service API and documentation
  * This release adds support for a new rate control mode, Quality-Defined Variable Bitrate (QVBR) encoding, includes updates to optimize transcoding performance, and resolves previously reported bugs.
* `service/rds`: Updates service documentation
  * Documentation updates for rds

Release v1.15.9 (2018-08-09)
===

### Service Client Updates
* `service/dax`: Updates service API and documentation
  * Add the SSESpecification field to CreateCluster to allow creation of clusters with server-side encryption, and add the SSEDescription field to DescribeClusters to display the status of server-side encryption for a cluster.
* `service/ecs`: Updates service API and documentation
  * This release of Amazon Elastic Container Service (Amazon ECS) introduces support for Docker volumes and Docker volume drivers. Customers can now configure their ECS Tasks to use Docker volumes, enabling stateful and storage-intensive applications to be deployed on ECS.
* `service/rds`: Updates service API, documentation, and examples
  * Launch RDS Aurora Serverless

Release v1.15.8 (2018-08-08)
===

### Service Client Updates
* `service/secretsmanager`: Updates service API and documentation
  * This release introduces a ForceDeleteWithoutRecovery parameter to the DeleteSecret API enabling customers to force the deletion of a secret without any recovery window
* `service/ssm`: Updates service API and documentation
  * AWS Systems Manager Automation is launching two new features for Automation Execution Rate Control based on tags and customized parameter maps. With the first feature, customer can target their resources by specifying a Tag with Key/Value. With the second feature, Parameter maps rate control, customers can benefit from customization of input parameters.

Release v1.15.7 (2018-08-07)
===

### Service Client Updates
* `service/codebuild`: Updates service API and documentation
  * Release semantic versioning feature for CodeBuild
* `service/ec2`: Updates service API and documentation
  * Amazon VPC Flow Logs adds support for delivering flow logs directly to S3
* `service/logs`: Updates service API and documentation
  * Documentation Update
* `service/pinpoint`: Updates service API and documentation
  * This release includes a new batch API call for Amazon Pinpoint which can be used to update endpoints and submit events. This call will accept events from clients such as mobile devices and AWS SDKs. This call will accept requests which has multiple endpoints and multiple events attached to those endpoints in a single call. This call will update the endpoints attached and will ingest events for those endpoints. The response from this call will be a multipart response per endpoint/per event submitted.
* `service/ssm`: Updates service API and documentation
  * Two new filters ExecutionStage and DocumentName will be added to ListCommands so that customers will have more approaches to query their commands.

Release v1.15.6 (2018-08-06)
===

### Service Client Updates
* `service/dynamodb`: Updates service API and documentation
  * Amazon DynamoDB Point-in-time recovery (PITR) provides continuous backups of your table data. DynamoDB now supports the ability to self-restore a deleted PITR enabled table. Now, when a table with PITR enabled is deleted, a system backup is automatically created and retained for 35 days (at no additional cost). System backups allow you to restore the deleted PITR enabled table to the state it was just before the point of deletion. For more information, see the Amazon DynamoDB Developer Guide.
* `service/health`: Updates service API, documentation, and paginators
  * Updates the ARN structure vended by AWS Health API. All ARNs will now include the service and type code of the associated event, as vended by DescribeEventTypes.

Release v1.15.5 (2018-08-03)
===

### Service Client Updates
* `service/alexaforbusiness`: Updates service API and documentation

Release v1.15.4 (2018-08-02)
===

### Service Client Updates
* `aws/endpoints`: Updated Regions and Endpoints metadata.
* `service/kinesis`: Updates service API, documentation, and paginators
  * This update introduces SubscribeToShard and RegisterStreamConsumer APIs which allows for retrieving records on a data stream over HTTP2 with enhanced fan-out capabilities. With this new feature the Java SDK now supports event streaming natively which will allow you to define payload and exception structures on the client over a persistent connection. For more information, see Developing Consumers with Enhanced Fan-Out in the Kinesis Developer Guide.
* `service/polly`: Updates service API and documentation
  * Amazon Polly enables female voice Aditi to speak Hindi language
* `service/resource-groups`: Updates service API and documentation
* `service/ssm`: Updates service API and documentation
  * This release updates AWS Systems Manager APIs to let customers create and use service-linked roles to register and edit Maintenance Window tasks.

Release v1.15.3 (2018-08-01)
===

### Service Client Updates
* `service/storagegateway`: Updates service API, documentation, and examples
  * AWS Storage Gateway now enables you to create stored volumes with AWS KMS support.
* `service/transcribe`: Updates service API and documentation

Release v1.15.2 (2018-07-31)
===

### Service Client Updates
* `service/connect`: Updates service API and documentation
* `service/es`: Updates service API and documentation
  * Amazon Elasticsearch Service adds support for enabling Elasticsearch error logs, providing you valuable information for troubleshooting your Elasticsearch domains quickly and easily. These logs are published to the Amazon CloudWatch Logs service and can be turned on or off at will.
* `service/iot`: Updates service API and documentation
  * As part of this release we are introducing a new IoT security service, AWS IoT Device Defender, and extending capability of AWS IoT to support Step Functions rule action. The AWS IoT Device Defender is a fully managed service that helps you secure your fleet of IoT devices. For more details on this new service, go to https://aws.amazon.com/iot-device-defender. The Step Functions rule action lets you start an execution of AWS Step Functions state machine from a rule.
* `service/kms`: Updates service API and documentation
  * Added a KeyID parameter to the ListAliases operation. This parameter allows users to list only the aliases that refer to a particular AWS KMS customer master key. All other functionality remains intact.
* `service/mediaconvert`: Updates service API and documentation
  * Fixes an issue with modeled timestamps being labeled with the incorrect format.

### SDK Enhancements
* `service/dynamodb/dynamodbattribute`: Add support for custom struct tag keys([#2054](https://github.com/aws/aws-sdk-go/pull/2054))
  * Adds support for (un)marshaling Go types using custom struct tag keys. The new `MarshalOptions.TagKey` allows the user to specify the tag key to use when (un)marshaling struct fields.  Adds support for struct tags such as `yaml`, `toml`, etc. Support for these keys are in name only, and require the tag value format and values to be supported by the package's Marshalers.

### SDK Bugs
* `aws/endpoints`: Add workaround for AWS China Application Autoscaling ([#2080](https://github.com/aws/aws-sdk-go/pull/2080))
  * Adds workaround to correct the endpoint for Application Autoscaling running in AWS China. This will allow your application to make API calls to Application Autoscaling service in AWS China.
  * Fixes [#2079](https://github.com/aws/aws-sdk-go/issues/2079)
  * Fixes [#1957](https://github.com/aws/aws-sdk-go/issues/1957)
* `private/protocol/xml/xmlutil`: Fix SDK marshaling of empty types ([#2081](https://github.com/aws/aws-sdk-go/pull/2081))
  * Fixes the SDK's marshaling of types without members. This corrects the issue where the SDK would not marshal an XML tag for a type, if that type did not have any exported members.
  * Fixes [#2015](https://github.com/aws/aws-sdk-go/issues/2015)
Release v1.15.1 (2018-07-30)
===

### Service Client Updates
* `service/cloudhsmv2`: Updates service API and documentation
  * This update  to the AWS CloudHSM API adds copy-backup-to-region, which allows you to copy a backup of a cluster from one region to another. The copied backup can be used in the destination region to create a new AWS CloudHSM cluster as a clone of the original cluster.
* `service/directconnect`: Updates service API and documentation
  * 1. awsDeviceV2 field is introduced for Connection/Lag/Interconnect/VirtualInterface/Bgp Objects, while deprecating the awsDevice field for Connection/Lag/Interconnect Objects. 2. region field is introduced for VirtualInterface/Location objects
* `service/glacier`: Updates service API and documentation
  * Documentation updates for glacier
* `service/glue`: Updates service API and documentation
  * Glue Development Endpoints now support association of multiple SSH public keys with a development endpoint.
* `service/iot`: Updates service API and documentation
  * get rid of documentParameters field from CreateJob API
* `service/mq`: Updates service API, documentation, and paginators
  * Modified the CreateBroker, UpdateBroker, and DescribeBroker operations to support integration with Amazon CloudWatch Logs. Added a field to indicate the IP address(es) that correspond to wire-level endpoints of broker instances. While a single-instance broker has one IP address, an active/standby broker for high availability has 2 IP addresses. Added fields to indicate the time when resources were created. Updated documentation for Amazon MQ.
* `service/sagemaker`: Updates service API and documentation
  * Added SecondaryStatusTransitions to DescribeTrainingJob to provide more visibility into SageMaker training job progress and lifecycle.

Release v1.15.0 (2018-07-26)
===

### Service Client Updates
* `service/codebuild`: Updates service API and documentation
  * Add artifacts encryptionDisabled and build encryptionKey.
* `service/ec2`: Updates service API and documentation
  * This change provides the EC2/Spot customers with two new allocation strategies -- LowestN for Spot instances, and OD priority for on-demand instances.
* `service/greengrass`: Updates service documentation
  * Documentation updates for Greengrass Local Resource Access feature
* `service/inspector`: Updates service API and documentation
  * inspector will return ServiceTemporarilyUnavailableException when service is under stress
* `service/redshift`: Updates service API and documentation
  * When we make a new version of Amazon Redshift available, we update your cluster during its maintenance window. By selecting a maintenance track, you control whether we update your cluster with the most recent approved release, or with the previous release. The two values for maintenance track are current and trailing. If you choose the current track, your cluster is updated with the latest approved release. If you choose the trailing track, your cluster is updated with the release that was approved previously.The new API operation for managing maintenance tracks for a cluster is DescribeClusterTracks. In addition, the following API operations have new MaintenanceTrackName parameters:  Cluster,  PendingModifiedValues,  ModifyCluster,  RestoreFromClusterSnapshot,  CreateCluster,  Snapshot
* `service/ssm`: Updates service API and documentation
  * This release updates AWS Systems Manager APIs to allow customers to attach labels to history parameter records and reference history parameter records via labels.  It also adds Parameter Store integration with AWS Secrets Manager to allow referencing and retrieving AWS Secrets Manager's secrets from Parameter Store.

### SDK Features
* `private/model/api`: SDK APIs input/output are not consistently generated ([#2073](https://github.com/aws/aws-sdk-go/pull/2073))
  * Updates the SDK's API code generation to generate the API input and output types consistently. This ensures that the SDK will no longer rename input/output types unexpectedly as in [#2070](https://github.com/aws/aws-sdk-go/issues/2070). SDK API input and output parameter types will always be the API name with a suffix of Input and Output.
  * Existing service APIs which were incorrectly modeled have been preserved to ensure they do not break.
  * Fixes [#2070](https://github.com/aws/aws-sdk-go/issues/2070)

### SDK Enhancements
* `service/s3/s3manager`: Document default behavior for Upload's MaxNumParts ([#2077](https://github.com/aws/aws-sdk-go/issues/2077))
  * Updates the S3 Upload Manager's default behavior for MaxNumParts, and ensures that the Uploader.MaxNumPart's member value is initialized properly if the type was created via struct initialization instead of using the NewUploader function.
  * Fixes [#2015](https://github.com/aws/aws-sdk-go/issues/2015)

### SDK Bugs
* `private/model/api`: SDK APIs input/output are not consistently generated ([#2073](https://github.com/aws/aws-sdk-go/pull/2073))
  * Fixes EFS service breaking change in v1.14.26 where `FileSystemDescription` was incorrectly renamed to `UpdateFileSystemOutput.
  * Fixes [#2070](https://github.com/aws/aws-sdk-go/issues/2070)
Release v1.14.33 (2018-07-25)
===

### Service Client Updates
* `service/ec2`: Updates service API
  * R5 is the successor to R4 in EC2's memory-optimized instance family. R5d is a variant of R5 that has local NVMe SSD. Z1d instances deliver both high compute and high memory. Z1d instances use custom Intel Xeon Scalable Processors running at up to 4.0 GHz, powered by sustained all-core Turbo Boost. They are available in 6 sizes, with up to 48 vCPUs, 384 GiB of memory, and 1.8 TB of local NVMe storage.
* `service/ecs`: Updates service API and documentation
  * This release of Amazon Elastic Container Service (Amazon ECS) introduces support for private registry authentication using AWS Secrets Manager. With private registry authentication, private Docker images can be used in a task definition.
* `service/elasticloadbalancingv2`: Updates service API and documentation

Release v1.14.32 (2018-07-24)
===

### Service Client Updates
* `service/dynamodb`: Updates service API and documentation
  * With this SDK update, APIs UpdateGlobalTableSettings and DescribeGlobalTableSettings now allow consistently configuring AutoScaling settings for a DynamoDB global table. Previously, they would only allow consistently setting IOPS. Now new APIs are being released, existing APIs are being extended.

Release v1.14.31 (2018-07-20)
===

### Service Client Updates
* `service/config`: Updates service API
* `service/dlm`: Updates service documentation

### SDK Enhancements
* `service/s3/s3manager`: Add documentation for sequential download [#2065](https://github.com/aws/aws-sdk-go/pull/2065)
  * Adds documentation for downloading object sequentially with the S3 download manager.

Release v1.14.30 (2018-07-19)
===

### Service Client Updates
* `service/mediapackage`: Updates service API and documentation
  * Adds support for DASH OriginEnpoints with multiple media presentation description periods triggered by presence of SCTE-35 ad markers in Channel input streams.

### SDK Enhancements
* `aws/default`: Add helper to get default provider chain list of credential providers ([#2059](https://github.com/aws/aws-sdk-go/issues/2051))
  * Exports the default provider chain list of providers so it can be used to compose custom chains of credential providers.
  * Fixes [#2051](https://github.com/aws/aws-sdk-go/issues/2051)

Release v1.14.29 (2018-07-18)
===

### Service Client Updates
* `service/iotanalytics`: Updates service API and documentation

Release v1.14.28 (2018-07-17)
===

### Service Client Updates
* `service/comprehend`: Updates service API and documentation
* `service/polly`: Updates service API, documentation, and paginators
  * Amazon Polly adds new API for asynchronous synthesis to S3
* `service/sagemaker`: Updates service API, documentation, and paginators
  * Amazon SageMaker has added the capability for customers to run fully-managed, high-throughput batch transform machine learning models with a simple API call. Batch Transform is ideal for high-throughput workloads and predictions in non-real-time scenarios where data is accumulated over a period of time for offline processing.
* `service/snowball`: Updates service API and documentation
  * AWS Snowball Edge announces the availability of Amazon EC2 compute instances that run on the device. AWS Snowball Edge is a 100-TB ruggedized device built to transfer data into and out of AWS with optional support for local Lambda-based compute functions. With this feature, developers and administrators can run their EC2-based applications on the device providing them with an end to end vertically integrated AWS experience. Designed for data pre-processing, compression, machine learning, and data collection applications, these new instances, called SBE1 instances, feature 1.8 GHz Intel Xeon D processors up to 16 vCPUs, and 32 GB of memory. The SBE1 instance type is available in four sizes and multiple instances can be run on the device at the same time. Customers can now run compute instances using the same Amazon Machine Images (AMIs) that are used in Amazon EC2.

Release v1.14.27 (2018-07-13)
===

### Service Client Updates
* `service/appstream`: Updates service API, documentation, and paginators
  * This API update adds support for sharing AppStream images across AWS accounts within the same region.
* `service/kinesis-video-archived-media`: Updates service API and documentation
* `service/kinesisvideo`: Updates service API and documentation
  * Adds support for HLS video playback of Kinesis Video streams using the KinesisVideo client by including "GET_HLS_STREAMING_SESSION_URL" as an additional APIName parameter in the GetDataEndpoint input.

Release v1.14.26 (2018-07-12)
===

### Service Client Updates
* `service/appsync`: Updates service API and documentation
* `service/codebuild`: Updates service API
  * Update CodeBuild CreateProject API - serviceRole is a required input
* `service/dlm`: Adds new service
* `service/elasticfilesystem`: Updates service API and documentation
  * Amazon EFS now allows you to instantly provision the throughput required for your applications independent of the amount of data stored in your file system, allowing you to optimize throughput for your applications performance needs. Starting today, you can provision the throughput your applications require quickly with a few simple steps using AWS Console, AWS CLI or AWS API to achieve consistent performance.
* `service/elasticmapreduce`: Updates service API and documentation
  * Documentation updates for EMR.
* `service/iam`: Updates service API and documentation
  * SDK release to support IAM delegated administrator feature. The feature lets customers attach permissions boundary to IAM principals. The IAM principals cannot operate exceeding the permission specified in permissions boundary.

### SDK Enhancements
* `aws/credentials/ec2rolecreds`: Avoid unnecessary redirect [#2037](https://github.com/aws/aws-sdk-go/pull/2037)
  * This removes the unnecessary redirect for /latest/meta-data/iam/security-credentials/

Release v1.14.25 (2018-07-11)
===

### Service Client Updates
* `service/apigateway`: Updates service API and documentation
  * Support for fine grain throttling for API gateway.
* `service/ce`: Updates service API and documentation
* `service/s3`: Updates service API and documentation
  * S3 Select support for BZIP2 compressed input files
* `service/ssm`: Updates service API and documentation
  * Support Conditional Branching OnFailure for SSM Automation

Release v1.14.24 (2018-07-10)
===

### Service Client Updates
* `service/appstream`: Updates service API, documentation, paginators, and examples
  * This API update adds pagination to the DescribeImages API to support future features and enhancements.
* `service/codebuild`: Updates service API and documentation
  * API changes to CodeBuild service, support report build status for Github sources
* `service/ec2`: Updates service API and documentation
  * Support CpuOptions field in Launch Template data and allow Launch Template name to contain hyphen.
* `service/glue`: Updates service API and documentation
  * AWS Glue adds the ability to crawl DynamoDB tables.
* `service/opsworks`: Updates service documentation
  * Documentation updates for AWS OpsWorks Stacks.

Release v1.14.23 (2018-07-10)
===

### Service Client Updates
* `service/application-autoscaling`: Updates service documentation

Release v1.14.22 (2018-07-09)
===

### Service Client Updates
* `service/application-autoscaling`: Updates service API
* `service/ce`: Updates service API and documentation
* `service/dms`: Updates service API and documentation
  * Added support for DmsTransfer endpoint type and support for re-validate option in table reload API.
* `service/lambda`: Updates service API
  * Add support for .NET Core 2.1 to Lambda.
* `service/transcribe`: Updates service API and documentation

Release v1.14.21 (2018-07-06)
===

### Service Client Updates
* `service/mediaconvert`: Updates service API and documentation
  * This release adds support for the following 1) users can specify tags to be attached to queues, presets, and templates during creation of those resources on MediaConvert. 2) users can now view the count of jobs in submitted state and in progressing state on a per queue basis.
* `service/serverlessrepo`: Updates service API and documentation

Release v1.14.20 (2018-07-05)
===

### Service Client Updates
* `service/pinpoint`: Updates service API and documentation
  * This release of the Amazon Pinpoint SDK adds the ability to create complex segments and validate phone numbers for SMS messages. It also adds the ability to get or delete endpoints based on user IDs, remove attributes from endpoints, and list the defined channels for an app.
* `service/sagemaker`: Updates service API and documentation
  * Amazon SageMaker NotebookInstances supports 'Updating' as a NotebookInstanceStatus.  In addition, DescribeEndpointOutput now includes Docker repository digest of deployed Model images.

Release v1.14.19 (2018-07-03)
===

### Service Client Updates
* `service/acm`: Updates service waiters
  * Adds a "CertificateValidated" waiter to AWS Certificate Manager clients, which polls on a new certificate's validation state.
* `service/ec2`: Updates service API, documentation, and examples
  * Added support for customers to tag EC2 Dedicated Hosts
* `aws/endpoints`: Updated Regions and Endpoints metadata.
* `service/redshift`: Updates service API and documentation
  * Feature 1 - On-demand cluster release version - When Amazon Redshift releases a new cluster version, you can choose to upgrade to that version immediately instead of waiting until your next maintenance window. You can also choose to roll back to a previous version. The two new APIs added for managing cluster release version are - ModifyClusterDbRevision, DescribeClusterDbRevisions. Feature 2 - Upgradeable reserved instance - You can now exchange one Reserved Instance for a new Reserved Instance with no changes to the terms of your existing Reserved Instance (term, payment type, or number of nodes). The two new APIs added for managing these upgrades are - AcceptReservedNodeExchange, GetReservedNodeExchangeOfferings.

### SDK Enhancements
* `private/model/api`: Add EventStream support over RPC protocl ([#1998](https://github.com/aws/aws-sdk-go/pull/1998))
  * Adds support for EventStream over JSON PRC protocol. This adds support for the EventStream's initial-response event, EventStream headers, and EventStream modeled exceptions. Also replaces the hand written tests with generated tests for EventStream usage.

Release v1.14.18 (2018-07-02)
===

### Service Client Updates
* `service/ssm`: Updates service API, documentation, and examples
  * Execution History and StartAssociationOnce release for State Manager. Users now have the ability to view association execution history with DescribeAssociationExecutions and DescribeAssociationExecutionTargets. Users can also execute an association by calling StartAssociationOnce.

Release v1.14.17 (2018-06-29)
===

### Service Client Updates
* `service/secretsmanager`: Updates service examples
  * New SDK code snippet examples for the new APIs released for the Resource-based Policy support in Secrets Manager

Release v1.14.16 (2018-06-28)
===

### Service Client Updates
* `service/elasticbeanstalk`: Updates service API, documentation, and examples
  * Elastic Beanstalk adds "Suspended" health status to the EnvironmentHealthStatus enum type and updates document.
* `service/lambda`: Updates service API and documentation
  * Support for SQS as an event source.
* `service/storagegateway`: Updates service API, documentation, and examples
  * AWS Storage Gateway now enables you to use Server Message Block (SMB) protocol  to store and access objects in Amazon Simple Storage Service (S3).

Release v1.14.15 (2018-06-27)
===

### Service Client Updates
* `service/cloudfront`: Updates service API and documentation
  * Unpublish delete-service-linked-role API.
* `service/codepipeline`: Updates service API
  * UpdatePipeline may now throw a LimitExceededException when adding or updating Source Actions that use periodic checks for change detection
* `service/comprehend`: Updates service API, documentation, and paginators
* `service/secretsmanager`: Updates service documentation, paginators, and examples
  * Documentation updates for secretsmanager

### SDK Bugs
* `aws/csm`: Final API Call Attempt events were not being called [#2008](https://github.com/aws/aws-sdk-go/pull/2008)
Release v1.14.14 (2018-06-26)
===

### Service Client Updates
* `service/inspector`: Updates service API, documentation, and paginators
  * Introduce four new APIs to view and preview Exclusions.  Exclusions show which intended security checks are excluded from an assessment, along with reasons and recommendations to fix.  The APIs are CreateExclusionsPreview, GetExclusionsPreview, ListExclusions, and DescribeExclusions.
* `service/s3`: Updates service API and documentation
  * Add AllowQuotedRecordDelimiter to Amazon S3 Select API. Please refer to https://docs.aws.amazon.com/AmazonS3/latest/API/RESTObjectSELECTContent.html for usage details.
* `service/secretsmanager`: Updates service API, documentation, paginators, and examples
  * This release adds support for resource-based policies that attach directly to your secrets. These policies provide an additional way to control who can access your secrets and what they can do with them. For more information, see https://docs.aws.amazon.com/secretsmanager/latest/userguide/auth-and-access_resource-based-policies.html in the Secrets Manager User Guide.

Release v1.14.13 (2018-06-22)
===

### Service Client Updates
* `service/alexaforbusiness`: Updates service API and documentation
* `service/appstream`: Updates service API, documentation, paginators, and examples
  * This API update enables customers to find their VPC private IP address and ENI ID associated with AppStream streaming sessions.
* `aws/endpoints`: Updated Regions and Endpoints metadata.

Release v1.14.12 (2018-06-21)
===

### Service Client Updates
* `service/clouddirectory`: Adds new service
  * SDK release to support Flexible Schema initiative being carried out by Amazon Cloud Directory. This feature lets customers using new capabilities like: variant typed attributes, dynamic facets and AWS managed Cloud Directory schemas.

Release v1.14.11 (2018-06-21)
===

### Service Client Updates
* `service/macie`: Adds new service
  * Amazon Macie is a security service that uses machine learning to automatically discover, classify, and protect sensitive data in AWS. With this release, we are launching the following Macie HTTPS API operations: AssociateMemberAccount, AssociateS3Resources, DisassociateMemberAccount, DisassociateS3Resources, ListMemberAccounts, ListS3Resources, and UpdateS3Resources. With these API operations you can issue HTTPS requests directly to the service.
* `service/neptune`: Updates service API, documentation, and examples
  * Deprecates the PubliclyAccessible parameter that is not supported by Amazon Neptune.
* `service/ssm`: Updates service API, documentation, and examples
  * Adds Amazon Linux 2 support to Patch Manager

Release v1.14.10 (2018-06-20)
===

### Service Client Updates
* `service/acm-pca`: Updates service API, documentation, paginators, and examples
* `service/medialive`: Updates service API, documentation, and paginators
  * AWS Elemental MediaLive now makes Reserved Outputs and Inputs available through the AWS Management Console and API. You can reserve outputs and inputs with a 12 month commitment in exchange for discounted hourly rates. Pricing is available at https://aws.amazon.com/medialive/pricing/
* `service/rds`: Updates service API, documentation, and examples
  * This release adds a new parameter to specify the retention period for Performance Insights data for RDS instances. You can either choose 7 days (default) or 731 days. For more information, see Amazon RDS Documentation.

### SDK Enhancements
* `service/s3`: Update SelectObjectContent doc example to be on the API not nested type. ([#1991](https://github.com/aws/aws-sdk-go/pull/1991))

### SDK Bugs
* `aws/client`: Fix HTTP debug log EventStream payloads ([#2000](https://github.com/aws/aws-sdk-go/pull/2000))
  * Fixes the SDK's HTTP client debug logging to not log the HTTP response body for EventStreams. This prevents the SDK from buffering a very large amount of data to be logged at once. The aws.LogDebugWithEventStreamBody should be used to log the event stream events.
  * Fixes a bug in the SDK's response logger which will buffer the response body's content if LogDebug is enabled but LogDebugWithHTTPBody is not.
Release v1.14.9 (2018-06-19)
===

### Service Client Updates
* `aws/endpoints`: Updated Regions and Endpoints metadata.
* `service/rekognition`: Updates service documentation and examples
  * Documentation updates for rekognition

### SDK Bugs
* `private/model/api`: Update client ServiceName to be based on name of service for new services. ([#1997](https://github.com/aws/aws-sdk-go/pull/1997))
    * Fixes the SDK's `ServiceName` AWS service client package value to be unique based on the service name for new AWS services. Does not change exiting client packages.
Release v1.14.8 (2018-06-15)
===

### Service Client Updates
* `service/mediaconvert`: Updates service API and documentation
  * This release adds language code support according to the ISO-639-3 standard. Custom 3-character language codes are now supported on input and output for both audio and captions.

Release v1.14.7 (2018-06-14)
===

### Service Client Updates
* `service/apigateway`: Updates service API and documentation
  * Support for PRIVATE endpoint configuration type
* `service/dynamodb`: Updates service API and documentation
  * Added two new fields SSEType and KMSMasterKeyArn to SSEDescription block in describe-table output.
* `service/iotanalytics`: Updates service API and documentation

Release v1.14.6 (2018-06-13)
===

### Service Client Updates
* `service/servicecatalog`: Updates service API
  * Introduced new length limitations for few of the product fields.
* `service/ssm`: Updates service API and documentation
  * Added support for new parameter, CloudWatchOutputConfig, for SendCommand API. Users can now have RunCommand output sent to CloudWatchLogs.

Release v1.14.5 (2018-06-12)
===

### Service Client Updates
* `service/devicefarm`: Updates service API and documentation
  * Adding VPCEndpoint support for Remote access. Allows customers to be able to access their private endpoints/services running in their VPC during remote access.
* `service/ecs`: Updates service API and documentation
  * Introduces daemon scheduling capability to deploy one task per instance on selected instances in a cluster.  Adds a "force" flag to the DeleteService API to delete a service without requiring to scale down the number of tasks to zero.

### SDK Enhancements
* `service/rds/rdsutils`: Clean up the rdsutils package and adds a new builder to construct connection strings ([#1985](https://github.com/aws/aws-sdk-go/pull/1985))
    * Rewords documentation to be more useful and provides links to prior setup needed to support authentication tokens. Introduces a builder that allows for building connection strings

### SDK Bugs
* `aws/signer/v4`: Fix X-Amz-Content-Sha256 being in to query for presign ([#1976](https://github.com/aws/aws-sdk-go/pull/1976))
    * Fixes the bug which would allow the X-Amz-Content-Sha256 header to be promoted to the query string when presigning a S3 request. This bug also was preventing users from setting their own sha256 value for a presigned URL. Presigned requests generated with the custom sha256 would of always failed with invalid signature.
    * Fixes [#1974](https://github.com/aws/aws-sdk-go/pull/1974)
Release v1.14.4 (2018-06-11)
===

### Service Client Updates
* `service/clouddirectory`: Updates service API and documentation
  * Amazon Cloud Directory now supports optional attributes on Typed Links, giving users the ability to associate and manage data on Typed Links.
* `service/rds`: Updates service documentation
  * Changed lists of valid EngineVersion values to links to the RDS User Guide.
* `service/storagegateway`: Updates service API and documentation
  * AWS Storage Gateway now enables you to create cached volumes and tapes with AWS KMS support.

Release v1.14.3 (2018-06-08)
===

### Service Client Updates
* `service/mediatailor`: Updates service API

Release v1.14.2 (2018-06-07)
===

### Service Client Updates
* `service/medialive`: Updates service API, documentation, and paginators
  * AWS Elemental MediaLive now makes channel log information available through Amazon CloudWatch Logs. You can set up each MediaLive channel with a logging level; when the channel is run, logs will automatically be published to your account on Amazon CloudWatch Logs

Release v1.14.1 (2018-06-05)
===

### Service Client Updates
* `service/ce`: Updates service API and documentation
* `service/polly`: Updates service API and documentation
  * Amazon Polly adds new French voice - "Lea"
* `service/rds`: Updates service API and documentation
  * This release adds customizable processor features for RDS instances.
* `service/secretsmanager`: Updates service documentation
  * Documentation updates for secretsmanager
* `service/shield`: Updates service API and documentation
  * DDoS Response Team access management for AWS Shield

Release v1.14.0 (2018-06-04)
===

### Service Client Updates
* `service/AWSMigrationHub`: Updates service documentation
* `service/appstream`: Updates service API and documentation
  * Amazon AppStream 2.0 adds support for Google Drive for G Suite. With this feature, customers will be able to connect their G Suite accounts with AppStream 2.0 and enable Google Drive access for an AppStream 2.0 stack. Users of the stack can then link their Google Drive using their G Suite login credentials and use their existing files stored in Drive with their AppStream 2.0 applications. File changes will be synced automatically to Google cloud.
* `service/ec2`: Updates service API and documentation
  * You are now able to use instance storage (up to 3600 GB of NVMe based SSD) on M5 instances, the next generation of EC2's General Purpose instances in us-east-1, us-west-2, us-east-2, eu-west-1 and ca-central-1. M5 instances offer up to 96 vCPUs, 384 GiB of DDR4 instance memory, 25 Gbps in Network bandwidth and improved EBS and Networking bandwidth on smaller instance sizes and provide a balance of compute, memory and network resources for many applications.
* `service/eks`: Adds new service
* `service/mediaconvert`: Updates service API and documentation
  * This release adds the support for Common Media Application Format (CMAF) fragmented outputs, RF64 WAV audio output format, and HEV1 or HEVC1 MP4 packaging types when using HEVC in DASH or CMAF outputs.
* `service/sagemaker`: Updates service API, documentation, and paginators
  * Amazon SageMaker has added the ability to run hyperparameter tuning jobs. A hyperparameter tuning job will create and evaluate multiple training jobs while tuning algorithm hyperparameters, to optimize a customer specified objective metric.

### SDK Features
* Add support for EventStream based APIs (S3 SelectObjectContent) ([#1941](https://github.com/aws/aws-sdk-go/pull/1941))
  * Adds support for EventStream asynchronous APIs such as S3 SelectObjectContents API. This API allows your application to receiving multiple events asynchronously from the API response. Your application recieves these events from a channel on the API response.
  * See PR [#1941](https://github.com/aws/aws-sdk-go/pull/1941) for example.
  * Fixes [#1895](https://github.com/aws/aws-sdk-go/issues/1895)

Release v1.13.60 (2018-06-01)
===

### Service Client Updates
* `service/ds`: Updates service API and documentation
  * Added ResetUserPassword API. Customers can now reset their users' passwords without providing the old passwords in Simple AD and Microsoft AD.
* `aws/endpoints`: Updated Regions and Endpoints metadata.
* `service/iot`: Updates service API and documentation
  * We are releasing force CancelJob and CancelJobExecution functionalities to customers.
* `service/mediatailor`: Adds new service
* `service/redshift`: Updates service documentation
  * Documentation updates for redshift
* `service/sns`: Updates service API, documentation, and paginators
  * The SNS Subscribe API has been updated with two new optional parameters: Attributes and ReturnSubscriptionArn. Attributes is a map of subscription attributes which can be one or more of: FilterPolicy, DeliveryPolicy, and RawMessageDelivery. ReturnSubscriptionArn is a boolean parameter that overrides the default behavior of returning "pending confirmation" for subscriptions that require confirmation instead of returning the subscription ARN.

### SDK Bugs
* `private/mode/api`: Fix error code constants being generated incorrectly.([#1958](https://github.com/aws/aws-sdk-go/issues/1958))
    * Fixes the SDK's code generation to not modify the error code text value when generating error code constants. This prevents generating error code values which are invalid and will never be sent by the service. This change does not change the error code constant variable name generated by the SDK, only the value of the error code.
    * Fixes [#1856](https://github.com/aws/aws-sdk-go/issues/1856)
Release v1.13.59 (2018-05-31)
===

* `aws/endpoints`: Updated Regions and Endpoints metadata.
Release v1.13.58 (2018-05-30)
===

### Service Client Updates
* `service/elasticloadbalancingv2`: Updates service API and documentation
* `aws/endpoints`: Updated Regions and Endpoints metadata.
* `service/neptune`: Adds new service
  * Amazon Neptune is a fast, reliable graph database service that makes it easy to build and run applications that work with highly connected datasets. Neptune supports popular graph models Property Graph and W3C's Resource Description Frame (RDF), and their respective query languages Apache TinkerPop Gremlin 3.3.2 and SPARQL 1.1.

Release v1.13.57 (2018-05-29)
===

### Service Client Updates
* `aws/endpoints`: Updated Regions and Endpoints metadata.
* `service/pi`: Adds new service

Release v1.13.56 (2018-05-25)
===

### Service Client Updates
* `service/appstream`: Updates service API and documentation
  * This API update enables customers to control whether users can transfer data between their local devices and their streaming applications through file uploads and downloads, clipboard operations, or printing to local devices
* `service/config`: Updates service API and documentation
* `service/glue`: Updates service API and documentation
  * AWS Glue now sends a delay notification to Amazon CloudWatch Events when an ETL job runs longer than the specified delay notification threshold.
* `service/iot`: Updates service API
  * We are exposing DELETION_IN_PROGRESS as a new job status in regards to the release of DeleteJob API.

Release v1.13.55 (2018-05-24)
===

### Service Client Updates
* `service/codebuild`: Updates service API
  * AWS CodeBuild Adds Support for Windows Builds.
* `service/elasticloadbalancingv2`: Updates service documentation
* `service/rds`: Updates service API and documentation
  * This release adds CloudWatch Logs integration capabilities to RDS Aurora MySQL clusters
* `service/secretsmanager`: Updates service documentation
  * Documentation updates for secretsmanager
  
### SDK Bugs
* `service/cloudwatchlogs`: Fix pagination with cloudwatchlogs ([#1945](https://github.com/aws/aws-sdk-go/pull/1945))
  * Fixes the SDK's behavior with CloudWatchLogs APIs which return duplicate `NextToken` values to signal end of pagination. 
  * Fixes [#1908](https://github.com/aws/aws-sdk-go/pull/1908)

Release v1.13.54 (2018-05-22)
===

### Service Client Updates
* `service/ecs`: Updates service API and documentation
  * Amazon Elastic Container Service (ECS) adds service discovery for services that use host or bridged network mode. ECS can now also register instance IPs for active tasks using bridged and host networking with Route 53, making them available via DNS.
* `service/inspector`: Updates service API
  * We are launching the ability to target all EC2 instances. With this launch, resourceGroupArn is now optional for CreateAssessmentTarget and UpdateAssessmentTarget. If resourceGroupArn is not specified, all EC2 instances in the account in the AWS region are included in the assessment target.

Release v1.13.53 (2018-05-21)
===

### Service Client Updates
* `service/cloudformation`: Updates service API and documentation
  * 1) Filtered Update for StackSet based on Accounts and Regions: This feature will allow flexibility for the customers to roll out updates on a StackSet based on specific Accounts and Regions.   2) Support for customized ExecutionRoleName: This feature will allow customers to attach ExecutionRoleName to the StackSet thus ensuring more security and controlling the behavior of any AWS resources in the target accounts.

Release v1.13.52 (2018-05-18)
===

### Service Client Updates
* `service/email`: Updates service documentation
  * Fixed a broken link in the documentation for S3Action.
* `service/iot`: Updates service API and documentation
  * We are releasing DeleteJob and DeleteJobExecution APIs to allow customer to delete resources created using AWS IoT Jobs.

Release v1.13.51 (2018-05-17)
===

### Service Client Updates
* `service/codedeploy`: Updates service documentation
  * Documentation updates for codedeploy
* `service/cognito-idp`: Updates service API and documentation
* `service/ec2`: Updates service API and documentation
  * You are now able to use instance storage (up to 1800 GB of NVMe based SSD) on C5 instances, the next generation of EC2's compute optimized instances in us-east-1, us-west-2, us-east-2, eu-west-1 and ca-central-1. C5 instances offer up to 72 vCPUs, 144 GiB of DDR4 instance memory, 25 Gbps in Network bandwidth and improved EBS and Networking bandwidth on smaller instance sizes to deliver improved performance for compute-intensive workloads.You can now run bare metal workloads on EC2 with i3.metal instances. As a new instance size belonging to the I3 instance family, i3.metal instances have the same characteristics as other instances in the family, including NVMe SSD-backed instance storage optimized for low latency, very high random I/O performance, and high sequential read throughput. I3.metal instances are powered by 2.3 GHz Intel Xeon processors, offering 36 hyper-threaded cores (72 logical processors), 512 GiB of memory, and 15.2 TB of NVMe SSD-backed instance storage. These instances deliver high networking throughput and lower latency with up to 25 Gbps of aggregate network bandwidth using Elastic Network Adapter (ENA)-based Enhanced Networking.

Release v1.13.50 (2018-05-16)
===

### Service Client Updates
* `service/secretsmanager`: Updates service documentation
  * Documentation updates for secretsmanager
* `service/servicecatalog`: Updates service API and documentation
  * Users can now pass a new option to ListAcceptedPortfolioShares called portfolio-share-type with a value of AWS_SERVICECATALOG in order to access Getting Started Portfolios that contain selected products representing common customer use cases.

Release v1.13.49 (2018-05-15)
===

### Service Client Updates
* `service/config`: Updates service API

Release v1.13.48 (2018-05-14)
===

### Service Client Updates
* `service/codebuild`: Updates service API and documentation
  * Adding support for more override fields for StartBuild API, add support for idempotency token field  for StartBuild API in AWS CodeBuild.
* `service/iot1click-devices`: Adds new service
* `service/iot1click-projects`: Adds new service
* `service/organizations`: Updates service documentation
  * Documentation updates for organizations

Release v1.13.47 (2018-05-10)
===

### Service Client Updates
* `service/firehose`: Updates service API and documentation
  * With this release, Amazon Kinesis Data Firehose can convert the format of your input data from JSON to Apache Parquet or Apache ORC before storing the data in Amazon S3. Parquet and ORC are columnar data formats that save space and enable faster queries compared to row-oriented formats like JSON.

Release v1.13.46 (2018-05-10)
===

### Service Client Updates
* `aws/endpoints`: Updated Regions and Endpoints metadata.
* `service/gamelift`: Updates service API and documentation
  * AutoScaling Target Tracking scaling simplification along with StartFleetActions and StopFleetActions APIs to suspend and resume automatic scaling at will.

Release v1.13.45 (2018-05-10)
===

### Service Client Updates
* `service/budgets`: Updates service API and documentation
  * Updating the regex for the NumericValue fields.
* `service/ec2`: Updates service API and documentation
  * Enable support for latest flag with Get Console Output
* `aws/endpoints`: Updated Regions and Endpoints metadata.
* `service/rds`: Updates service API and documentation
  * Changes to support the Aurora MySQL Backtrack feature.

Release v1.13.44 (2018-05-08)
===

### Service Client Updates
* `service/ec2`: Updates service API and documentation
  * Enable support for specifying CPU options during instance launch.
* `service/rds`: Updates service documentation
  * Correction to the documentation about copying unencrypted snapshots.

Release v1.13.43 (2018-05-07)
===

### Service Client Updates
* `service/alexaforbusiness`: Updates service API
* `service/budgets`: Updates service API and documentation
  * "With this release, customers can use AWS Budgets to monitor how much of their Amazon EC2, Amazon RDS, Amazon Redshift, and Amazon ElastiCache instance usage is covered by reservations, and receive alerts when their coverage falls below the threshold they define."
* `aws/endpoints`: Updated Regions and Endpoints metadata.
* `service/es`: Updates service API, documentation, and paginators
  * This change brings support for Reserved Instances to AWS Elasticsearch.
* `service/s3`: Updates service API and documentation
  * Added BytesReturned details for Progress and Stats Events for Amazon S3 Select .

Release v1.13.42 (2018-05-04)
===

### Service Client Updates
* `service/guardduty`: Updates service API, documentation, and paginators
  * Amazon GuardDuty is adding five new API operations for creating and managing filters. For each filter, you can specify a criteria and an action. The action you specify is applied to findings that match the specified criteria.

Release v1.13.41 (2018-05-03)
===

### Service Client Updates
* `service/appsync`: Updates service API and documentation
* `service/config`: Updates service API and documentation
* `aws/endpoints`: Updated Regions and Endpoints metadata.
* `service/secretsmanager`: Updates service documentation
  * Documentation updates for secretsmanager

Release v1.13.40 (2018-05-02)
===

### Service Client Updates
* `service/acm`: Updates service documentation
  * Documentation updates for acm
* `service/codepipeline`: Updates service API and documentation
  * Added support for webhooks with accompanying definitions as needed in the AWS CodePipeline API Guide.
* `service/ec2`: Updates service API and documentation
  * Amazon EC2 Fleet is a new feature that simplifies the provisioning of Amazon EC2 capacity across different EC2 instance types, Availability Zones, and the On-Demand, Reserved Instance, and Spot Instance purchase models. With a single API call, you can now provision capacity to achieve desired scale, performance, and cost.
* `service/ssm`: Updates service API and documentation
  * Added support for new parameter, DocumentVersion, for SendCommand API. Users can now specify version of SSM document to be executed on the target(s).

Release v1.13.39 (2018-04-30)
===

### Service Client Updates
* `service/alexaforbusiness`: Updates service API, documentation, and paginators
* `service/dynamodb`: Updates service API and documentation
  * Adds two new APIs UpdateGlobalTableSettings and DescribeGlobalTableSettings. This update introduces new constraints in the CreateGlobalTable and UpdateGlobalTable APIs . Tables must have the same write capacity units. If Global Secondary Indexes exist then they must have the same write capacity units and key schema.
* `service/guardduty`: Updates service API and documentation
  * You can disable the email notification when inviting GuardDuty members using the disableEmailNotification parameter in the InviteMembers operation.
* `service/route53domains`: Updates service API and documentation
  * This release adds a SubmittedSince attribute to the ListOperations API, so you can list operations that were submitted after a specified date and time.
* `service/sagemaker`: Updates service API and documentation
  * SageMaker has added support for VPC configuration for both Endpoints and Training Jobs. This allows you to connect from the instances running the Endpoint or Training Job to your VPC and any resources reachable in the VPC rather than being restricted to resources that were internet accessible.
* `service/workspaces`: Updates service API and documentation
  * Added new IP Access Control APIs, an API to change the state of a Workspace, and the ADMIN_MAINTENANCE WorkSpace state. With the new IP Access Control APIs, you can now create/delete IP Access Control Groups, add/delete/update rules for IP Access Control Groups, Associate/Disassociate IP Access Control Groups to/from a WorkSpaces Directory, and Describe IP Based Access Control Groups.

Release v1.13.38 (2018-04-26)
===

### Service Client Updates
* `aws/endpoints`: Updated Regions and Endpoints metadata.
* `service/glacier`: Updates service documentation
  * Documentation updates for Glacier to fix a broken link
* `service/secretsmanager`: Updates service documentation
  * Documentation updates for secretsmanager

Release v1.13.37 (2018-04-25)
===

### Service Client Updates
* `service/codedeploy`: Updates service API and documentation
  * AWS CodeDeploy has a new exception that indicates when a GitHub token is not valid.
* `service/rekognition`: Updates service documentation
  * Documentation updates for Amazon Rekognition.
* `service/xray`: Updates service API and documentation
  * Added PutEncryptionConfig and GetEncryptionConfig APIs for managing data encryption settings. Use PutEncryptionConfig to configure X-Ray to use an AWS Key Management Service customer master key to encrypt trace data at rest.

Release v1.13.36 (2018-04-24)
===

### Service Client Updates
* `service/elasticbeanstalk`: Updates service API and documentation
  * Support tracking Elastic Beanstalk resources in AWS Config.
* `service/secretsmanager`: Updates service documentation
  * Documentation updates for secretsmanager

Release v1.13.35 (2018-04-23)
===

### Service Client Updates
* `service/autoscaling-plans`: Updates service API and documentation
* `service/iot`: Updates service API and documentation
  * Add IotAnalyticsAction which sends message data to an AWS IoT Analytics channel
* `service/iotanalytics`: Adds new service

### SDK Enhancements
* `aws/endpoints`: Add Get Region description to endpoints package ([#1909](https://github.com/aws/aws-sdk-go/pull/1909))
  * Adds exposing the description field of the endpoints Region struct.
  * Fixes [#1194](https://github.com/aws/aws-sdk-go/issues/1194)

### SDK Bugs
* Fix XML unmarshaler not correctly unmarshaling list of timestamp values ([#1894](https://github.com/aws/aws-sdk-go/pull/1894))
  * Fixes a bug in the XML unmarshaler that would incorrectly try to unmarshal "time.Time" parameters that did not have the struct tag type on them. This would occur for nested lists like CloudWatch's GetMetricDataResponse MetricDataResults timestamp parameters.
  * Fixes [#1892](https://github.com/aws/aws-sdk-go/issues/1892)
Release v1.13.34 (2018-04-20)
===

### Service Client Updates
* `service/firehose`: Updates service API and documentation
  * With this release, Amazon Kinesis Data Firehose allows you to tag your delivery streams. Tags are metadata that you can create and use to manage your delivery streams. For more information about tagging, see AWS Tagging Strategies. For technical documentation, look for the tagging operations in the Amazon Kinesis Firehose API reference.
* `service/medialive`: Updates service API and documentation
  * With AWS Elemental MediaLive you can now output live channels as RTMP (Real-Time Messaging Protocol) and RTMPS as the encrypted version of the protocol (Secure, over SSL/TLS). RTMP is the preferred protocol for sending live streams to popular social platforms which  means you can send live channel content to social and sharing platforms in a secure and reliable way while continuing to stream to your own website, app or network.

Release v1.13.33 (2018-04-19)
===

### Service Client Updates
* `service/ce`: Updates service API and documentation
* `service/codepipeline`: Updates service API and documentation
  * Added new SourceRevision structure to Execution Summary with accompanying definitions as needed in the AWS CodePipeline API Guide.
* `service/devicefarm`: Updates service API and documentation
  * Adding support for VPCEndpoint feature. Allows customers to be able to access their private endpoints/services running in their VPC during test automation.
* `service/ec2`: Updates service API and documentation
  * Added support for customers to see the time at which a Dedicated Host was allocated or released.
* `service/rds`: Updates service API and documentation
  * The ModifyDBCluster operation now includes an EngineVersion parameter. You can use this to upgrade the engine for a clustered database.
* `service/secretsmanager`: Updates service documentation and examples
  * Documentation updates
* `service/ssm`: Updates service API and documentation
  * Added new APIs DeleteInventory and DescribeInventoryDeletions, for customers to delete their custom inventory data.

Release v1.13.32 (2018-04-10)
===

### Service Client Updates
* `service/dms`: Updates service API and documentation
  * Native Change Data Capture start point and task recovery support in Database Migration Service.
* `aws/endpoints`: Updated Regions and Endpoints metadata.
* `service/glue`: Updates service API and documentation
  * "AWS Glue now supports timeout values for ETL jobs. With this release, all new ETL jobs have a default timeout value of 48 hours. AWS Glue also now supports the ability to start a schedule or job events trigger when it is created."
* `service/mediapackage`: Updates service API and documentation
  * Adds a new OriginEndpoint package type CmafPackage in MediaPackage. Origin endpoints can now be configured to use the Common Media Application Format (CMAF) media streaming format. This version of CmafPackage only supports HTTP Live Streaming (HLS) manifests with fragmented MP4.
* `service/ssm`: Updates service API and documentation
  * Added TooManyUpdates exception for AddTagsToResource and RemoveTagsFromResource API
* `service/workmail`: Updates service API, documentation, and paginators
  * Amazon WorkMail adds the ability to grant users and groups with "Full Access", "Send As" and "Send on Behalf" permissions on a given mailbox.

Release v1.13.31 (2018-04-09)
===

### Service Client Updates
* `service/clouddirectory`: Updates service API and documentation
  * Cloud Directory customers can fetch attributes within a facet on an object with the new GetObjectAttributes API and can fetch attributes from multiple facets or objects with the BatchGetObjectAttributes operation.
* `aws/endpoints`: Updated Regions and Endpoints metadata.

Release v1.13.30 (2018-04-06)
===

### Service Client Updates
* `service/batch`: Updates service API and documentation
  * Support for Timeout in SubmitJob and RegisterJobDefinition

Release v1.13.29 (2018-04-05)
===

### Service Client Updates
* `aws/endpoints`: Updated Regions and Endpoints metadata.
* `service/ssm`: Updates service documentation

Release v1.13.28 (2018-04-04)
===

### Service Client Updates
* `service/acm`: Updates service API and documentation
  * AWS Certificate Manager has added support for AWS Certificate Manager Private Certificate Authority (CA). Customers can now request private certificates with the RequestCertificate API, and also export private certificates with the ExportCertificate API.
* `service/acm-pca`: Adds new service
* `service/config`: Updates service API and documentation
* `service/fms`: Adds new service
* `service/monitoring`: Updates service API and documentation
  * The new GetMetricData API enables you to collect batch amounts of metric data and optionally perform math expressions on the data. With one GetMetricData call you can retrieve as many as 100 different metrics and a total of 100,800 data points.
* `service/s3`: Updates service API and documentation
  * ONEZONE_IA storage class stores object data in only one Availability Zone at a lower price than STANDARD_IA. This SDK release provides API support for this new storage class.
* `service/sagemaker`: Updates service API and documentation
  * SageMaker is now supporting many additional instance types in previously supported families for Notebooks, Training Jobs, and Endpoints. Training Jobs and Endpoints now support instances in the m5 family in addition to the previously supported instance families. For specific instance types supported please see the documentation for the SageMaker API.
* `service/secretsmanager`: Adds new service
  * AWS Secrets Manager enables you to easily create and manage the secrets that you use in your customer-facing apps.  Instead of embedding credentials into your source code, you can dynamically query Secrets Manager from your app whenever you need credentials.  You can automatically and frequently rotate your secrets without having to deploy updates to your apps.  All secret values are encrypted when they're at rest with AWS KMS, and while they're in transit with HTTPS and TLS.
* `service/transcribe`: Updates service API, documentation, and paginators

Release v1.13.27 (2018-04-03)
===

### Service Client Updates
* `service/devicefarm`: Updates service API and documentation
  * Added Private Device Management feature. Customers can now manage their private devices efficiently - view their status, set labels and apply profiles on them. Customers can also schedule automated tests and remote access sessions on individual instances in their private device fleet.
* `service/lambda`: Updates service API and documentation
  * added nodejs8.10 as a valid runtime
* `service/translate`: Updates service API and documentation

Release v1.13.26 (2018-04-02)
===

### Service Client Updates
* `service/apigateway`: Updates service API and documentation
  * Amazon API Gateway now supports resource policies for APIs making it easier to set access controls for invoking APIs.
* `service/cloudfront`: Adds new service
  * You can now use a new Amazon CloudFront capability called Field-Level Encryption to further enhance the security of sensitive data, such as credit card numbers or personally identifiable information (PII) like social security numbers. CloudFront's field-level encryption further encrypts sensitive data in an HTTPS form using field-specific encryption keys (which you supply) before a POST request is forwarded to your origin. This ensures that sensitive data can only be decrypted and viewed by certain components or services in your application stack. Field-level encryption is easy to setup. Simply configure the fields that have to be further encrypted by CloudFront using the public keys you specify and you can reduce attack surface for your sensitive data.
* `service/es`: Updates service API and documentation
  * This adds Amazon Cognito authentication support to Kibana.

Release v1.13.25 (2018-03-30)
===

### Service Client Updates
* `service/acm`: Updates service API and documentation
  * Documentation updates for acm
* `service/connect`: Adds new service
* `aws/endpoints`: Updated Regions and Endpoints metadata.

Release v1.13.24 (2018-03-29)
===

### Service Client Updates
* `service/alexaforbusiness`: Updates service API, documentation, and paginators
* `service/cloudformation`: Updates service API and documentation
  * Enabling resource level permission control for StackSets APIs. Adding support for customers to use customized AdministrationRole to create security boundaries between different users.
* `aws/endpoints`: Updated Regions and Endpoints metadata.
* `service/greengrass`: Updates service API and documentation
  * Greengrass APIs now support creating Machine Learning resource types and configuring binary data as the input payload for Greengrass Lambda functions.
* `service/ssm`: Updates service API
  * This Patch Manager release supports creating patch baselines for CentOS.

Release v1.13.23 (2018-03-28)
===

### Service Client Updates
* `aws/endpoints`: Updated Regions and Endpoints metadata.
* `service/iam`: Updates service API and documentation
  * Add support for Longer Role Sessions. Four APIs manage max session duration: GetRole, ListRoles, CreateRole, and the new API UpdateRole. The max session duration integer attribute is measured in seconds.
* `service/mturk-requester`: Updates service API and documentation
* `service/sts`: Updates service API and documentation
  * Change utilizes the Max Session Duration attribute introduced for IAM Roles and allows STS customers to request session duration up to the Max Session Duration of 12 hours from AssumeRole based APIs.

Release v1.13.22 (2018-03-27)
===

### Service Client Updates
* `service/acm`: Updates service API and documentation
  * AWS Certificate Manager has added support for customers to disable Certificate Transparency logging on a per-certificate basis.
* `aws/endpoints`: Updated Regions and Endpoints metadata.

Release v1.13.21 (2018-03-26)
===

### Service Client Updates
* `service/dynamodb`: Updates service API and documentation
  * Point-in-time recovery (PITR) provides continuous backups of your DynamoDB table data. With PITR, you do not have to worry about creating, maintaining, or scheduling backups. You enable PITR on your table and your backup is available for restore at any point in time from the moment you enable it, up to a maximum of the 35 preceding days. PITR provides continuous backups until you explicitly disable it. For more information, see the Amazon DynamoDB Developer Guide.

Release v1.13.20 (2018-03-23)
===

### Service Client Updates
* `service/rds`: Updates service documentation
  * Documentation updates for RDS

Release v1.13.19 (2018-03-22)
===

### Service Client Updates
* `service/appstream`: Updates service API and documentation
  * Feedback URL allows admins to provide a feedback link or a survey link for collecting user feedback while streaming sessions. When a feedback link is provided, streaming users will see a "Send Feedback" choice in their streaming session toolbar. On selecting this choice, user will be redirected to the link provided in a new browser tab. If a feedback link is not provided, users will not see the "Send Feedback" option.
* `service/codebuild`: Updates service API and documentation
  * Adding support for branch filtering when using webhooks with AWS CodeBuild.
* `service/ecs`: Updates service API and documentation
  * Amazon Elastic Container Service (ECS) now includes integrated Service Discovery using Route 53 Auto Naming. Customers can now specify a Route 53 Auto Naming service as part of an ECS service. ECS will register task IPs with Route 53, making them available via DNS in your VPC.
* `aws/endpoints`: Updated Regions and Endpoints metadata.

### SDK Bugs
* `aws/endpoints`: Use service metadata for fallback signing name ([#1854](https://github.com/aws/aws-sdk-go/pull/1854))
  * Updates the SDK's endpoint resolution to fallback deriving the service's signing name from the service's modeled metadata in addition the endpoints modeled data.
  * Fixes [#1850](https://github.com/aws/aws-sdk-go/issues/1850)
Release v1.13.18 (2018-03-21)
===

### Service Client Updates
* `service/serverlessrepo`: Updates service documentation

Release v1.13.17 (2018-03-20)
===

### Service Client Updates
* `service/ce`: Updates service API and documentation
* `service/config`: Updates service API and documentation
* `service/ecs`: Updates service API and documentation
  * Amazon ECS users can now mount a temporary volume in memory in containers and specify the shared memory that a container can use through the use of docker's 'tmpfs' and 'shm-size' features respectively. These fields can be specified under linuxParameters in ContainerDefinition in the Task Definition Template.
* `service/elasticbeanstalk`: Updates service documentation
  * Documentation updates for the new Elastic Beanstalk API DescribeAccountAttributes.
* `aws/endpoints`: Updated Regions and Endpoints metadata.
* `service/events`: Updates service API and documentation
  * Added SQS FIFO queue target support
* `service/glue`: Updates service API and documentation
  * API Updates for DevEndpoint: PublicKey is now optional for CreateDevEndpoint. The new DevEndpoint field PrivateAddress will be populated for DevEndpoints associated with a VPC.
* `service/medialive`: Updates service API and documentation
  * AWS Elemental MediaLive has added support for updating Inputs and Input Security Groups. You can update Input Security Groups at any time and it will update all channels using that Input Security Group. Inputs can be updated as long as they are not attached to a currently running channel.

Release v1.13.16 (2018-03-16)
===

### Service Client Updates
* `service/elasticbeanstalk`: Updates service API and documentation
  * AWS Elastic Beanstalk is launching a new public API named DescribeAccountAttributes which allows customers to access account level attributes. In this release, the API will support quotas for resources such as applications, application versions, and environments.

Release v1.13.15 (2018-03-15)
===

### Service Client Updates
* `service/organizations`: Updates service API and documentation
  * This release adds additional reason codes to improve clarity to exceptions that can occur.
* `service/pinpoint`: Updates service API and documentation
  * With this release, you can delete endpoints from your Amazon Pinpoint projects. Customers can now specify one of their leased dedicated long or short codes to send text messages.
* `service/sagemaker`: Updates service API, documentation, and paginators
  * This release provides support for ml.p3.xlarge instance types for notebook instances.  Lifecycle configuration is now available to customize your notebook instances on start; the configuration can be reused between multiple notebooks.  If a notebook instance is attached to a VPC you can now opt out of internet access that by default is provided by SageMaker.

Release v1.13.14 (2018-03-14)
===

### Service Client Updates
* `service/lightsail`: Updates service API and documentation
  * Updates to existing Lightsail documentation

Release v1.13.13 (2018-03-13)
===

### Service Client Updates
* `service/servicediscovery`: Updates service API and documentation
  * This release adds support for custom health checks, which let you check the health of resources that aren't accessible over the internet. For example, you can use a custom health check when the instance is in an Amazon VPC.

Release v1.13.12 (2018-03-12)
===

### Service Client Updates
* `service/cloudhsmv2`: Updates service API
  * CreateCluster can now take both 8 and 17 character Subnet IDs. DeleteHsm can now take both 8 and 17 character ENI IDs.
* `service/discovery`: Updates service API and documentation
  * Documentation updates for discovery
* `service/iot`: Updates service API and documentation
  * We added new fields to the response of the following APIs. (1) describe-certificate: added new generationId, customerVersion fields (2) describe-ca-certificate: added new generationId, customerVersion and lastModifiedDate fields (3) get-policy: added generationId, creationDate and lastModifiedDate fields
* `service/redshift`: Updates service API and documentation
  * DescribeClusterSnapshotsMessage with ClusterExists flag returns snapshots of existing clusters. Else both existing and deleted cluster snapshots are returned

Release v1.13.11 (2018-03-08)
===

### Service Client Updates
* `service/AWSMigrationHub`: Updates service API and documentation
* `service/ecs`: Updates service API and documentation
  * Amazon Elastic Container Service (ECS) now supports container health checks. Customers can now specify a docker container health check command and parameters in their task definition. ECS will monitor, report and take scheduling action based on the health status.
* `service/pinpoint`: Updates service API and documentation
  * With this release, you can export endpoints from your Amazon Pinpoint projects. You can export a) all of the endpoints assigned to a project or b) the subset of endpoints assigned to a segment.
* `service/rds`: Updates service documentation
  * Documentation updates for RDS

Release v1.13.10 (2018-03-07)
===

### Service Client Updates
* `aws/endpoints`: Updated Regions and Endpoints metadata.
* `service/medialive`: Updates service API and documentation
  * Updates API to model required traits and minimum/maximum constraints.

Release v1.13.9 (2018-03-06)
===

### Service Client Updates
* `service/ecs`: Updates service documentation
  * Documentation updates for Amazon ECS
* `aws/endpoints`: Updated Regions and Endpoints metadata.

Release v1.13.8 (2018-03-01)
===

### Service Client Updates
* `service/ec2`: Updates service API and documentation
  * Added support for modifying Placement Group association of instances via ModifyInstancePlacement API.
* `service/events`: Updates service API and documentation
  * Added BatchParameters to the PutTargets API
* `service/servicecatalog`: Updates service API and documentation
  * This release of ServiceCatalog adds the DeleteTagOption API.
* `service/ssm`: Updates service API and documentation
  * This Inventory release supports the status message details reported by the last sync for the resource data sync API.
* `service/storagegateway`: Updates service API and documentation
  * AWS Storage Gateway (File) support for two new file share attributes are added.           1. Users can specify the S3 Canned ACL to use for new objects created in the file share.         2. Users can create file shares for requester-pays buckets.

Release v1.13.7 (2018-02-28)
===

### Service Client Updates
* `service/application-autoscaling`: Updates service API and documentation
* `aws/endpoints`: Updated Regions and Endpoints metadata.

Release v1.13.6 (2018-02-27)
===

### Service Client Updates
* `service/ecr`: Updates service documentation
  * Documentation updates for Amazon ECR.

Release v1.13.5 (2018-02-26)
===

### Service Client Updates
* `service/route53`: Updates service API
  * Added support for creating LBR rules using ap-northeast-3 region.
* `service/sts`: Updates service API and documentation
  * Increased SAMLAssertion parameter size from 50000 to 100000 for AWS Security Token Service AssumeRoleWithSAML API to allow customers to pass bigger SAML assertions

Release v1.13.4 (2018-02-23)
===

### Service Client Updates
* `service/appstream`: Updates service API and documentation
  * This API update is to enable customers to copy their Amazon AppStream 2.0 images within and between AWS Regions
* `aws/endpoints`: Updated Regions and Endpoints metadata.

Release v1.13.3 (2018-02-22)
===

### Service Client Updates
* `service/ce`: Updates service API and documentation
* `service/elasticloadbalancingv2`: Updates service documentation
* `aws/endpoints`: Updated Regions and Endpoints metadata.

Release v1.13.2 (2018-02-21)
===

### Service Client Updates
* `service/codecommit`: Updates service API and documentation
  * This release adds an API for adding a file directly to an AWS CodeCommit repository without requiring a Git client.
* `service/ec2`: Updates service API and documentation
  * Adds support for tagging an EBS snapshot as part of the API call that creates the EBS snapshot
* `aws/endpoints`: Updated Regions and Endpoints metadata.
* `service/serverlessrepo`: Updates service API, documentation, and paginators

Release v1.13.1 (2018-02-20)
===

### Service Client Updates
* `service/autoscaling`: Updates service API and documentation
  * Amazon EC2 Auto Scaling support for service-linked roles
* `aws/endpoints`: Updated Regions and Endpoints metadata.
* `service/waf`: Updates service API and documentation
  * The new PermissionPolicy APIs in AWS WAF Regional allow customers to attach resource-based policies to their entities.
* `service/waf-regional`: Updates service API and documentation

Release v1.13.0 (2018-02-19)
===

### Service Client Updates
* `service/config`: Updates service API
  * With this release, AWS Config updated the ConfigurationItemStatus enum values. The values prior to this update did not represent appropriate values returned by GetResourceConfigHistory. You must update your code to enumerate the new enum values so this is a breaking change. To map old properties to new properties, use the following descriptions: New discovered resource - Old property: Discovered, New property: ResourceDiscovered. Updated resource - Old property: Ok, New property: OK. Deleted resource - Old property: Deleted, New property: ResourceDeleted or ResourceDeletedNotRecorded. Not-recorded resource - Old property: N/A, New property: ResourceNotRecorded or ResourceDeletedNotRecorded.

Release v1.12.79 (2018-02-16)
===

### Service Client Updates
* `service/rds`: Updates service API and documentation
  * Updates RDS API to indicate whether a DBEngine supports read replicas.

Release v1.12.78 (2018-02-15)
===

### Service Client Updates
* `aws/endpoints`: Updated Regions and Endpoints metadata.
* `service/gamelift`: Updates service API and documentation
  * Updates to allow Fleets to run on On-Demand or Spot instances.
* `service/mediaconvert`: Updates service API and documentation
  * Nielsen ID3 tags can now be inserted into transport stream (TS) and HLS outputs. For more information on Nielsen configuration you can go to https://docs.aws.amazon.com/mediaconvert/latest/apireference/jobs.html#jobs-nielsenconfiguration

Release v1.12.77 (2018-02-14)
===

### Service Client Updates
* `service/appsync`: Updates service API and documentation
* `aws/endpoints`: Updated Regions and Endpoints metadata.
* `service/lex-models`: Updates service API and documentation

### Bug Fixes
* `aws/request`: Fix support for streamed payloads for unsigned body request ([#1778](https://github.com/aws/aws-sdk-go/pull/1778))
  * Fixes the SDK's handling of the SDK's `ReaderSeekerCloser` helper type to not allow erroneous request retries, and request signature generation. This Fix allows you to use the `aws.ReaderSeekerCloser` to wrap an arbitrary `io.Reader` for request `io.ReadSeeker` input parameters. APIs such as lex-runtime's PostContent can now make use of the
ReaderSeekerCloser type without causing unexpected failures.
  * Fixes [#1776](https://github.com/aws/aws-sdk-go/issues/1776)

Release v1.12.76 (2018-02-13)
===

### Service Client Updates
* `aws/endpoints`: Updated Regions and Endpoints metadata.
* `service/glacier`: Updates service documentation
  * Documentation updates for glacier
* `service/route53`: Updates service API
  * Added support for creating Private Hosted Zones and metric-based healthchecks in the ap-northeast-3 region for whitelisted customers.

Release v1.12.75 (2018-02-12)
===

### Service Client Updates
* `service/cognito-idp`: Updates service API and documentation
* `service/ec2`: Updates service API and documentation
  * Network interfaces now supply the following additional status of "associated" to better distinguish the current status.
* `aws/endpoints`: Updated Regions and Endpoints metadata.
* `service/guardduty`: Updates service API and documentation
  * Added PortProbeAction information to the Action section of the port probe-type finding.
* `service/kms`: Updates service API
  * This release of AWS Key Management Service includes support for InvalidArnException in the RetireGrant API.
* `service/rds`: Updates service documentation
  * Aurora MySQL now supports MySQL 5.7.

Release v1.12.74 (2018-02-09)
===

### Service Client Updates
* `service/ec2`: Updates service API and documentation
  * Users can now better understand the longer ID opt-in status of their account using the two new APIs DescribeAggregateIdFormat and DescribePrincipalIdFormat
* `service/lex-models`: Updates service API and documentation
* `service/runtime.lex`: Updates service API and documentation

Release v1.12.73 (2018-02-08)
===

### Service Client Updates
* `service/appstream`: Updates service API and documentation
  * Adds support for allowing customers to provide a redirect URL for a stack. Users will be redirected to the link provided by the admin at the end of their streaming session.
* `service/budgets`: Updates service API and documentation
  * Making budgetLimit and timePeriod optional, and updating budgets docs.
* `service/dms`: Updates service API, documentation, and paginators
  * This release includes the addition of two new APIs: describe replication instance task logs and reboot instance. The first allows user to see how much storage each log for a task on a given instance is occupying. The second gives users the option to reboot the application software on the instance and force a fail over for MAZ instances to test robustness of their integration with our service.
* `service/ds`: Updates service API
  * Updated the regex of some input parameters to support longer EC2 identifiers.
* `service/dynamodb`: Updates service API and documentation
  * Amazon DynamoDB now supports server-side encryption using a default service key (alias/aws/dynamodb) from the AWS Key Management Service (KMS). AWS KMS is a service that combines secure, highly available hardware and software to provide a key management system scaled for the cloud. AWS KMS is used via the AWS Management Console or APIs to centrally create encryption keys, define the policies that control how keys can be used, and audit key usage to prove they are being used correctly. For more information, see the Amazon DynamoDB Developer Guide.
* `service/gamelift`: Updates service API and documentation
  * Amazon GameLift FlexMatch added the StartMatchBackfill API.  This API allows developers to add new players to an existing game session using the same matchmaking rules and player data that were used to initially create the session.
* `service/medialive`: Updates service API and documentation
  * AWS Elemental MediaLive has added support for updating channel settings for idle channels. You can now update channel name, channel outputs and output destinations, encoder settings, user role ARN, and input specifications. Channel settings can be updated in the console or with API calls. Please note that running channels need to be stopped before they can be updated. We've also deprecated the 'Reserved' field.
* `service/mediastore`: Updates service API and documentation
  * AWS Elemental MediaStore now supports per-container CORS configuration.

Release v1.12.72 (2018-02-07)
===

### Service Client Updates
* `aws/endpoints`: Updated Regions and Endpoints metadata.
* `service/glue`: Updates service API and documentation
  * This new feature will now allow customers to add a customized json classifier. They can specify a json path to indicate the object, array or field of the json documents they'd like crawlers to inspect when they crawl json files.
* `service/servicecatalog`: Updates service API, documentation, and paginators
  * This release of Service Catalog adds SearchProvisionedProducts API and ProvisionedProductPlan APIs.
* `service/servicediscovery`: Updates service API and documentation
  * This release adds support for registering CNAME record types and creating Route 53 alias records that route traffic to Amazon Elastic Load Balancers using Amazon Route 53 Auto Naming APIs.
* `service/ssm`: Updates service API and documentation
  * This Patch Manager release supports configuring Linux repos as part of patch baselines, controlling updates of non-OS security packages and also creating patch baselines for SUSE12

### SDK Enhancements
* `private/model/api`: Add validation to ensure there is no duplication of services in models/apis ([#1758](https://github.com/aws/aws-sdk-go/pull/1758))
    * Prevents the SDK from mistakenly generating code a single service multiple times with different model versions.
* `example/service/ec2/instancesbyRegion`: Fix typos in example ([#1762](https://github.com/aws/aws-sdk-go/pull/1762))
* `private/model/api`: removing SDK API reference crosslinks from input/output shapes. (#1765) 

### SDK Bugs
* `aws/session`: Fix bug in session.New not supporting AWS_SDK_LOAD_CONFIG ([#1770](https://github.com/aws/aws-sdk-go/pull/1770))
    * Fixes a bug in the session.New function that was not correctly sourcing the shared configuration files' path.
    * Fixes [#1771](https://github.com/aws/aws-sdk-go/pull/1771)
Release v1.12.71 (2018-02-05)
===

### Service Client Updates
* `service/acm`: Updates service documentation
  * Documentation updates for acm
* `service/cloud9`: Updates service documentation and examples
  * API usage examples for AWS Cloud9.
* `aws/endpoints`: Updated Regions and Endpoints metadata.
* `service/kinesis`: Updates service API and documentation
  * Using ListShards a Kinesis Data Streams customer or client can get information about shards in a data stream (including meta-data for each shard) without obtaining data stream level information.
* `service/opsworks`: Updates service API, documentation, and waiters
  * AWS OpsWorks Stacks supports EBS encryption and HDD volume types. Also, a new DescribeOperatingSystems API is available, which lists all operating systems supported by OpsWorks Stacks.

Release v1.12.70 (2018-01-26)
===

### Service Client Updates
* `service/devicefarm`: Updates service API and documentation
  * Add InteractionMode in CreateRemoteAccessSession for DirectDeviceAccess feature.
* `service/medialive`: Updates service API and documentation
  * Add InputSpecification to CreateChannel (specification of input attributes is used for channel sizing and affects pricing);  add NotFoundException to DeleteInputSecurityGroups.
* `service/mturk-requester`: Updates service documentation

Release v1.12.69 (2018-01-26)
===

### SDK Bugs
* `models/api`: Fix colliding names [#1754](https://github.com/aws/aws-sdk-go/pull/1754) [#1756](https://github.com/aws/aws-sdk-go/pull/1756)
    * SDK had duplicate folders that were causing errors in some builds.
    * Fixes [#1753](https://github.com/aws/aws-sdk-go/issues/1753)
Release v1.12.68 (2018-01-25)
===

### Service Client Updates
* `service/alexaforbusiness`: Updates service API and documentation
* `service/codebuild`: Updates service API and documentation
  * Adding support for Shallow Clone and GitHub Enterprise in AWS CodeBuild.
* `aws/endpoints`: Updated Regions and Endpoints metadata.
* `service/guardduty`: Adds new service
  * Added the missing AccessKeyDetails object to the resource shape.
* `service/lambda`: Updates service API and documentation
  * AWS Lambda now supports Revision ID on your function versions and aliases, to track and apply conditional updates when you are updating your function version or alias resources.

### SDK Bugs
* `service/s3/s3manager`: Fix check for nil OrigErr in Error() [#1749](https://github.com/aws/aws-sdk-go/issues/1749)
    * S3 Manager's `Error` type did not check for nil of `OrigErr` when calling `Error()`
    * Fixes [#1748](https://github.com/aws/aws-sdk-go/issues/1748)
Release v1.12.67 (2018-01-22)
===

### Service Client Updates
* `service/budgets`: Updates service API and documentation
  * Add additional costTypes: IncludeDiscount, UseAmortized,  to support finer control for different charges included in a cost budget.

Release v1.12.66 (2018-01-19)
===

### Service Client Updates
* `aws/endpoints`: Updated Regions and Endpoints metadata.
* `service/glue`: Updates service API and documentation
  * New AWS Glue DataCatalog APIs to manage table versions and a new feature to skip archiving of the old table version when updating table.
* `service/transcribe`: Adds new service

Release v1.12.65 (2018-01-18)
===

### Service Client Updates
* `service/sagemaker`: Updates service API and documentation
  * CreateTrainingJob and CreateEndpointConfig now supports KMS Key for volume encryption.

Release v1.12.64 (2018-01-17)
===

### Service Client Updates
* `service/autoscaling-plans`: Updates service documentation
* `service/ec2`: Updates service documentation
  * Documentation updates for EC2

Release v1.12.63 (2018-01-17)
===

### Service Client Updates
* `service/application-autoscaling`: Updates service API and documentation
* `service/autoscaling-plans`: Adds new service
* `service/rds`: Updates service API and documentation
  * With this release you can now integrate RDS DB instances with CloudWatch Logs. We have added parameters to the operations for creating and modifying DB instances (for example CreateDBInstance) to allow you to take advantage of this capability through the CLI and API. Once you enable this feature, a stream of log events will publish to CloudWatch Logs for each log type you enable.

Release v1.12.62 (2018-01-15)
===

### Service Client Updates
* `aws/endpoints`: Updated Regions and Endpoints metadata.
* `service/lambda`: Updates service API and documentation
  * Support for creating Lambda Functions using 'dotnetcore2.0' and 'go1.x'.

Release v1.12.61 (2018-01-12)
===

### Service Client Updates
* `service/glue`: Updates service API and documentation
  * Support is added to generate ETL scripts in Scala which can now be run by  AWS Glue ETL jobs. In addition, the trigger API now supports firing when any conditions are met (in addition to all conditions). Also, jobs can be triggered based on a "failed" or "stopped" job run (in addition to a "succeeded" job run).

Release v1.12.60 (2018-01-11)
===

### Service Client Updates
* `service/elasticloadbalancing`: Updates service API and documentation
* `service/elasticloadbalancingv2`: Updates service API and documentation
* `service/rds`: Updates service API and documentation
  * Read Replicas for Amazon RDS for MySQL, MariaDB, and PostgreSQL now support Multi-AZ deployments.Amazon RDS Read Replicas enable you to create one or more read-only copies of your database instance within the same AWS Region or in a different AWS Region. Updates made to the source database are asynchronously copied to the Read Replicas. In addition to providing scalability for read-heavy workloads, you can choose to promote a Read Replica to become standalone a DB instance when needed.Amazon RDS Multi-AZ Deployments provide enhanced availability for database instances within a single AWS Region. With Multi-AZ, your data is synchronously replicated to a standby in a different Availability Zone (AZ). In case of an infrastructure failure, Amazon RDS performs an automatic failover to the standby, minimizing disruption to your applications.You can now combine Read Replicas with Multi-AZ as part of a disaster recovery strategy for your production databases. A well-designed and tested plan is critical for maintaining business continuity after a disaster. Since Read Replicas can also be created in different regions than the source database, your Read Replica can be promoted to become the new production database in case of a regional disruption.You can also combine Read Replicas with Multi-AZ for your database engine upgrade process. You can create a Read Replica of your production database instance and upgrade it to a new database engine version. When the upgrade is complete, you can stop applications, promote the Read Replica to a standalone database instance and switch over your applications. Since the database instance is already a Multi-AZ deployment, no additional steps are needed.For more information, see the Amazon RDS User Guide.
* `service/ssm`: Updates service documentation
  * Updates documentation for the HierarchyLevelLimitExceededException error.

Release v1.12.59 (2018-01-09)
===

### Service Client Updates
* `service/kms`: Updates service documentation
  * Documentation updates for AWS KMS

Release v1.12.58 (2018-01-09)
===

### Service Client Updates
* `service/ds`: Updates service API and documentation
  * On October 24 we introduced AWS Directory Service for Microsoft Active Directory (Standard Edition), also known as AWS Microsoft AD (Standard Edition), which is a managed Microsoft Active Directory (AD) that is optimized for small and midsize businesses (SMBs). With this SDK release, you can now create an AWS Microsoft AD directory using API. This enables you to run typical SMB workloads using a cost-effective, highly available, and managed Microsoft AD in the AWS Cloud.

Release v1.12.57 (2018-01-08)
===

### Service Client Updates
* `service/codedeploy`: Updates service API and documentation
  * The AWS CodeDeploy API was updated to support DeleteGitHubAccountToken, a new method that deletes a GitHub account connection.
* `service/discovery`: Updates service API and documentation
  * Documentation updates for AWS Application Discovery Service.
* `service/route53`: Updates service API and documentation
  * This release adds an exception to the CreateTrafficPolicyVersion API operation.

Release v1.12.56 (2018-01-05)
===

### Service Client Updates
* `service/inspector`: Updates service API, documentation, and examples
  * Added 2 new attributes to the DescribeAssessmentTemplate response, indicating the total number of assessment runs and last assessment run ARN (if present.)
* `service/snowball`: Updates service documentation
  * Documentation updates for snowball
* `service/ssm`: Updates service documentation
  * Documentation updates for ssm

Release v1.12.55 (2018-01-02)
===

### Service Client Updates
* `service/rds`: Updates service documentation
  * Documentation updates for rds

Release v1.12.54 (2017-12-29)
===

### Service Client Updates
* `aws/endpoints`: Updated Regions and Endpoints metadata.
* `service/workspaces`: Updates service API and documentation
  * Modify WorkSpaces have been updated with flexible storage and switching of hardware bundles feature. The following configurations have been added to ModifyWorkSpacesProperties: storage and compute. This update provides the capability to configure the storage of a WorkSpace. It also adds the capability of switching hardware bundle of a WorkSpace by specifying an eligible compute (Value, Standard, Performance, Power).

Release v1.12.53 (2017-12-22)
===

### Service Client Updates
* `service/ec2`: Updates service API
  * This release fixes an issue with tags not showing in DescribeAddresses responses.
* `service/ecs`: Updates service API and documentation
  * Amazon ECS users can now set a health check initialization wait period of their ECS services, the services that are associated with an Elastic Load Balancer (ELB) will wait for a period of time before the ELB become healthy. You can now configure this in Create and Update Service.
* `service/inspector`: Updates service API and documentation
  * PreviewAgents API now returns additional fields within the AgentPreview data type. The API now shows the agent health and availability status for all instances included in the assessment target. This allows users to check the health status of Inspector Agents before running an assessment. In addition, it shows the instance ID, hostname, and IP address of the targeted instances.
* `service/sagemaker`: Updates service API and documentation
  * SageMaker Models no longer support SupplementalContainers.  API's that have been affected are CreateModel and DescribeModel.

Release v1.12.52 (2017-12-21)
===

### Service Client Updates
* `service/codebuild`: Updates service API and documentation
  * Adding support allowing AWS CodeBuild customers to select specific curated image versions.
* `service/ec2`: Updates service API and documentation
  * Elastic IP tagging enables you to add key and value metadata to your Elastic IPs so that you can search, filter, and organize them according to your organization's needs.
* `aws/endpoints`: Updated Regions and Endpoints metadata.
* `service/kinesisanalytics`: Updates service API and documentation
  * Kinesis Analytics now supports AWS Lambda functions as output.

Release v1.12.51 (2017-12-21)
===

### Service Client Updates
* `service/config`: Updates service API
* `aws/endpoints`: Updated Regions and Endpoints metadata.
* `service/iot`: Updates service API and documentation
  * This release adds support for code signed Over-the-air update functionality for Amazon FreeRTOS. Users can now create and schedule Over-the-air updates to their Amazon FreeRTOS devices using these new APIs.

Release v1.12.50 (2017-12-19)
===

### Service Client Updates
* `service/apigateway`: Updates service API and documentation
  * API Gateway now adds support for calling API with compressed payloads using one of the supported content codings, tagging an API stage for cost allocation, and returning API keys from a custom authorizer for use with a usage plan.
* `aws/endpoints`: Updated Regions and Endpoints metadata.
* `service/mediastore-data`: Updates service documentation
* `service/route53`: Updates service API and documentation
  * Route 53 added support for a new China (Ningxia) region, cn-northwest-1. You can now specify cn-northwest-1 as the region for latency-based or geoproximity routing. Route 53 also added support for a new EU (Paris) region, eu-west-3. You can now associate VPCs in eu-west-3 with private hosted zones and create alias records that route traffic to resources in eu-west-3.

Release v1.12.49 (2017-12-19)
===

### Service Client Updates
* `aws/endpoints`: Updated Regions and Endpoints metadata.
* `service/monitoring`: Updates service documentation
  * Documentation updates for monitoring

Release v1.12.48 (2017-12-15)
===

### Service Client Updates
* `service/appstream`: Updates service API and documentation
  * This API update is to enable customers to add tags to their Amazon AppStream 2.0 resources

Release v1.12.47 (2017-12-14)
===

### Service Client Updates
* `service/apigateway`: Updates service API and documentation
  * Adds support for Cognito Authorizer scopes at the API method level.
* `service/email`: Updates service documentation
  * Added information about the maximum number of transactions per second for the SendCustomVerificationEmail operation.
* `aws/endpoints`: Updated Regions and Endpoints metadata.

Release v1.12.46 (2017-12-12)
===

### Service Client Updates
* `service/workmail`: Adds new service
  * Today, Amazon WorkMail released an administrative SDK and enabled AWS CloudTrail integration. With the administrative SDK, you can natively integrate WorkMail with your existing services. The SDK enables programmatic user, resource, and group management through API calls. This means your existing IT tools and workflows can now automate WorkMail management, and third party applications can streamline WorkMail migrations and account actions.

Release v1.12.45 (2017-12-11)
===

### Service Client Updates
* `service/cognito-idp`: Updates service API and documentation
* `aws/endpoints`: Updated Regions and Endpoints metadata.
* `service/lex-models`: Updates service API and documentation
* `service/sagemaker`: Updates service API
  * CreateModel API Update:  The request parameter 'ExecutionRoleArn' has changed from optional to required.

Release v1.12.44 (2017-12-08)
===

### Service Client Updates
* `service/appstream`: Updates service API and documentation
  * This API update is to support the feature that allows customers to automatically consume the latest Amazon AppStream 2.0 agent as and when published by AWS.
* `service/ecs`: Updates service documentation
  * Documentation updates for Windows containers.
* `service/monitoring`: Updates service API and documentation
  * With this launch, you can now create a CloudWatch alarm that alerts you when M out of N datapoints of a metric are breaching your predefined threshold, such as three out of five times in any given five minutes interval or two out of six times in a thirty minutes interval. When M out of N datapoints are not breaching your threshold in an interval, the alarm will be in OK state. Please note that the M datapoints out of N datapoints in an interval can be of any order and does not need to be consecutive. Consequently, you can now get alerted even when the spikes in your metrics are intermittent over an interval.

Release v1.12.43 (2017-12-07)
===

### Service Client Updates
* `service/email`: Updates service API, documentation, and paginators
  * Customers can customize the emails that Amazon SES sends when verifying new identities. This feature is helpful for developers whose applications send email through Amazon SES on behalf of their customers.
* `service/es`: Updates service API and documentation
  * Added support for encryption of data at rest on Amazon Elasticsearch Service using AWS KMS

### SDK Bugs
* `models/apis` Fixes removes colliding sagemaker models folders ([#1686](https://github.com/aws/aws-sdk-go/pull/1686))
  * Fixes Release v1.12.42's SageMaker vs sagemaker model folders.
Release v1.12.42 (2017-12-06)
===

### Service Client Updates
* `service/clouddirectory`: Updates service API and documentation
  * Amazon Cloud Directory makes it easier for you to apply schema changes across your directories with in-place schema upgrades. Your directories now remain available while backward-compatible schema changes are being applied, such as the addition of new fields. You also can view the history of your schema changes in Cloud Directory by using both major and minor version identifiers, which can help you track and audit schema versions across directories.
* `service/elasticbeanstalk`: Updates service documentation
  * Documentation updates for AWS Elastic Beanstalk.
* `service/sagemaker`: Adds new service
  * Initial waiters for common SageMaker workflows.

Release v1.12.41 (2017-12-05)
===

### Service Client Updates
* `service/iot`: Updates service API and documentation
  * Add error action API for RulesEngine.
* `service/servicecatalog`: Updates service API and documentation
  * ServiceCatalog has two distinct personas for its use, an "admin" persona (who creates sets of products with different versions and prescribes who has access to them) and an "end-user" persona (who can launch cloud resources based on the configuration data their admins have given them access to).  This API update will allow admin users to deactivate/activate product versions, end-user will only be able to access and launch active product versions.
* `service/servicediscovery`: Adds new service
  * Amazon Route 53 Auto Naming lets you configure public or private namespaces that your microservice applications run in. When instances of the service become available, you can call the Auto Naming API to register the instance, and Amazon Route 53 automatically creates up to five DNS records and an optional health check. Clients that submit DNS queries for the service receive an answer that contains up to eight healthy records.

Release v1.12.40 (2017-12-04)
===

### Service Client Updates
* `service/budgets`: Updates service API and documentation
  * Add additional costTypes to support finer control for different charges included in a cost budget.
* `service/ecs`: Updates service documentation
  * Documentation updates for ecs

Release v1.12.39 (2017-12-01)
===

### Service Client Updates
* `service/SageMaker`: Updates service waiters

Release v1.12.38 (2017-11-30)
===

### Service Client Updates
* `service/AWSMoneypenny`: Adds new service
* `service/Cloud9`: Adds new service
* `service/Serverless Registry`: Adds new service
* `service/apigateway`: Updates service API, documentation, and paginators
  * Added support Private Integration and VPC Link features in API Gateway. This allows to create an API with the API Gateway private integration, thus providing clients access to HTTP/HTTPS resources in an Amazon VPC from outside of the VPC through a VpcLink resource.
* `service/ec2`: Updates service API and documentation
  * Adds the following updates: 1. Spread Placement ensures that instances are placed on distinct hardware in order to reduce correlated failures. 2. Inter-region VPC Peering allows customers to peer VPCs across different AWS regions without requiring additional gateways, VPN connections or physical hardware
* `service/lambda`: Updates service API and documentation
  * AWS Lambda now supports the ability to set the concurrency limits for individual functions, and increasing memory to 3008 MB.

Release v1.12.37 (2017-11-30)
===

### Service Client Updates
* `service/Ardi`: Adds new service
* `service/autoscaling`: Updates service API and documentation
  * You can now use Auto Scaling with EC2 Launch Templates via the CreateAutoScalingGroup and UpdateAutoScalingGroup APIs.
* `service/ec2`: Updates service API and documentation
  * Adds the following updates: 1. T2 Unlimited enables high CPU performance for any period of time whenever required 2. You are now able to create and launch EC2 m5 and h1 instances
* `service/lightsail`: Updates service API and documentation
  * This release adds support for load balancer and TLS/SSL certificate management. This set of APIs allows customers to create, manage, and scale secure load balanced applications on Lightsail infrastructure. To provide support for customers who manage their DNS on Lightsail, we've added the ability create an Alias A type record which can point to a load balancer DNS name via the CreateDomainEntry API http://docs.aws.amazon.com/lightsail/2016-11-28/api-reference/API_CreateDomainEntry.html.
* `service/ssm`: Updates service API and documentation
  * This release updates AWS Systems Manager APIs to enable executing automations at controlled rate, target resources in a resource groups and execute entire automation at once or single step at a time. It is now also possible to use YAML, in addition to JSON, when creating Systems Manager documents.
* `service/waf`: Updates service API and documentation
  * This release adds support for rule group and managed rule group. Rule group is a container of rules that customers can create, put rules in it and associate the rule group to a WebACL. All rules in a rule group will function identically as they would if each rule was individually associated to the WebACL. Managed rule group is a pre-configured rule group composed by our security partners and made available via the AWS Marketplace. Customers can subscribe to these managed rule groups, associate the managed rule group to their WebACL and start using them immediately to protect their resources.
* `service/waf-regional`: Updates service API and documentation

Release v1.12.36 (2017-11-29)
===

### Service Client Updates
* `service/DeepInsight`: Adds new service
* `service/IronmanRuntime`: Adds new service
* `service/Orchestra - Laser`: Adds new service
* `service/SageMaker`: Adds new service
* `service/Shine`: Adds new service
* `service/archived.kinesisvideo`: Adds new service
* `service/data.kinesisvideo`: Adds new service
* `service/dynamodb`: Updates service API and documentation
  * Amazon DynamoDB now supports the following features: Global Table and On-Demand Backup. Global Table is a fully-managed, multi-region, multi-master database. DynamoDB customers can now write anywhere and read anywhere with single-digit millisecond latency by performing database operations closest to where end users reside. Global Table also enables customers to disaster-proof their applications, keeping them running and data accessible even in the face of natural disasters or region disruptions. Customers can set up Global Table with just a few clicks in the AWS Management Console-no application rewrites required. On-Demand Backup capability is to protect data from loss due to application errors, and meet customers' archival needs for compliance and regulatory reasons. Customers can backup and restore their DynamoDB table data anytime, with a single-click in the AWS management console or a single API call. Backup and restore actions execute with zero impact on table performance or availability. For more information, see the Amazon DynamoDB Developer Guide.
* `service/ecs`: Updates service API and documentation
  * Amazon Elastic Container Service (Amazon ECS) released a new launch type for running containers on a serverless infrastructure. The Fargate launch type allows you to run your containerized applications without the need to provision and manage the backend infrastructure. Just register your task definition and Fargate launches the container for you.
* `service/glacier`: Updates service API and documentation
  * This release includes support for Glacier Select, a new feature that allows you to filter and analyze your Glacier archives and store the results in a user-specified S3 location.
* `service/greengrass`: Updates service API and documentation
  * Greengrass OTA feature allows updating Greengrass Core and Greengrass OTA Agent. Local Resource Access feature allows Greengrass Lambdas to access local resources such as peripheral devices and volumes.
* `service/iot`: Updates service API and documentation
  * This release adds support for a number of new IoT features, including AWS IoT Device Management (Jobs, Fleet Index and Thing Registration), Thing Groups, Policies on Thing Groups, Registry & Job Events, JSON Logs, Fine-Grained Logging Controls, Custom Authorization and AWS Service Authentication Using X.509 Certificates.
* `service/kinesisvideo`: Adds new service
  * Announcing Amazon Kinesis Video Streams, a fully managed video ingestion and storage service. Kinesis Video Streams makes it easy to securely stream video from connected devices to AWS for machine learning, analytics, and processing. You can also stream other time-encoded data like RADAR and LIDAR signals using Kinesis Video Streams.
* `service/rekognition`: Updates service API, documentation, and paginators
  * This release introduces Amazon Rekognition support for video analysis.
* `service/s3`: Updates service API and documentation
  * This release includes support for Glacier Select, a new feature that allows you to filter and analyze your Glacier storage class objects and store the results in a user-specified S3 location.

Release v1.12.35 (2017-11-29)
===

### Service Client Updates
* `service/AmazonMQ`: Adds new service
* `service/GuardDuty`: Adds new service
* `service/apigateway`: Updates service API and documentation
  * Changes related to CanaryReleaseDeployment feature. Enables API developer to create a deployment as canary deployment and test API changes with percentage of customers before promoting changes to all customers.
* `service/batch`: Updates service API and documentation
  * Add support for Array Jobs which allow users to easily submit many copies of a job with a single API call. This change also enhances the job dependency model to support N_TO_N and sequential dependency chains. The ListJobs and DescribeJobs APIs now have the ability to list or describe the status of entire Array Jobs or individual elements within the array.
* `service/cognito-idp`: Updates service API and documentation
* `service/deepdish`: Adds new service
  * AWS AppSync is an enterprise-level, fully managed GraphQL service with real-time data synchronization and offline programming features.
* `service/ec2`: Updates service API and documentation
  * Adds the following updates: 1. You are now able to host a service powered by AWS PrivateLink to provide private connectivity to other VPCs. You are now also able to create endpoints to other services powered by PrivateLink including AWS services, Marketplace Seller services or custom services created by yourself or other AWS VPC customers. 2. You are now able to save launch parameters in a single template that can be used with Auto Scaling, Spot Fleet, Spot, and On Demand instances. 3. You are now able to launch Spot instances via the RunInstances API, using a single additional parameter. RunInstances will response synchronously with an instance ID should capacity be available for your Spot request. 4. A simplified Spot pricing model which delivers low, predictable prices that adjust gradually, based on long-term trends in supply and demand. 5. Amazon EC2 Spot can now hibernate Amazon EBS-backed instances in the event of an interruption, so your workloads pick up from where they left off. Spot can fulfill your request by resuming instances from a hibernated state when capacity is available.
* `service/lambda`: Updates service API and documentation
  * Lambda aliases can now shift traffic between two function versions, based on preassigned weights.

Release v1.12.34 (2017-11-27)
===

### Service Client Updates
* `service/data.mediastore`: Adds new service
* `service/mediaconvert`: Adds new service
  * AWS Elemental MediaConvert is a file-based video conversion service that transforms media into formats required for traditional broadcast and for internet streaming to multi-screen devices.
* `service/medialive`: Adds new service
  * AWS Elemental MediaLive is a video service that lets you easily create live outputs for broadcast and streaming delivery.
* `service/mediapackage`: Adds new service
  * AWS Elemental MediaPackage is a just-in-time video packaging and origination service that lets you format highly secure and reliable live outputs for a variety of devices.
* `service/mediastore`: Adds new service
  * AWS Elemental MediaStore is an AWS storage service optimized for media. It gives you the performance, consistency, and low latency required to deliver live and on-demand video content. AWS Elemental MediaStore acts as the origin store in your video workflow.

Release v1.12.33 (2017-11-22)
===

### Service Client Updates
* `service/acm`: Updates service API and documentation
  * AWS Certificate Manager now supports the ability to import domainless certs and additional Key Types as well as an additional validation method for DNS.
* `aws/endpoints`: Updated Regions and Endpoints metadata.

Release v1.12.32 (2017-11-22)
===

### Service Client Updates
* `service/apigateway`: Updates service API and documentation
  * Add support for Access logs and customizable integration timeouts
* `service/cloudformation`: Updates service API and documentation
  * 1) Instance-level parameter overrides (CloudFormation-StackSet feature): This feature will allow the customers to override the template parameters on specific stackInstances. Customers will also have ability to update their existing instances with/without parameter-overrides using a new API "UpdateStackInstances"                                                                                                                                                                                                                                                         2) Add support for SSM parameters in CloudFormation - This feature will allow the customers to use Systems Manager parameters in CloudFormation templates. They will be able to see values for these parameters in Describe APIs.
* `service/codebuild`: Updates service API and documentation
  * Adding support for accessing Amazon VPC resources from AWS CodeBuild, dependency caching and build badges.
* `service/elasticmapreduce`: Updates service API and documentation
  * Enable Kerberos on Amazon EMR.
* `aws/endpoints`: Updated Regions and Endpoints metadata.
* `service/rekognition`: Updates service API and documentation
  * This release includes updates to Amazon Rekognition for the following APIs. The new DetectText API allows you to recognize and extract textual content from images. Face Model Versioning has been added to operations that deal with face detection.
* `service/shield`: Updates service API, documentation, and paginators
  * The AWS Shield SDK has been updated in order to support Elastic IP address protections, the addition of AttackProperties objects in DescribeAttack responses, and a new GetSubscriptionState operation.
* `service/storagegateway`: Updates service API and documentation
  * AWS Storage Gateway now enables you to get notification when all your files written to your NFS file share have been uploaded to Amazon S3. Storage Gateway also enables guessing of the MIME type for uploaded objects based on file extensions.
* `service/xray`: Updates service API, documentation, and paginators
  * Added automatic pagination support for AWS X-Ray APIs in the SDKs that support this feature.

Release v1.12.31 (2017-11-20)
===

### Service Client Updates
* `service/apigateway`: Updates service documentation
  * Documentation updates for Apigateway
* `service/codecommit`: Updates service API, documentation, and paginators
  * AWS CodeCommit now supports pull requests. You can use pull requests to collaboratively review code changes for minor changes or fixes, major feature additions, or new versions of your released software.
* `service/firehose`: Updates service API and documentation
  * This release includes a new Kinesis Firehose feature that supports Splunk as Kinesis Firehose delivery destination. You can now use Kinesis Firehose to ingest real-time data to Splunk in a serverless, reliable, and salable manner. This release also includes a new feature that allows you to configure Lambda buffer size in Kinesis Firehose data transformation feature. You can now customize the data buffer size before invoking Lambda function in Kinesis Firehose for data transformation. This feature allows you to flexibly trade-off processing and delivery latency with cost and efficiency based on your specific use cases and requirements.
* `service/iis`: Adds new service
  * The AWS Cost Explorer API gives customers programmatic access to AWS cost and usage information, allowing them to perform adhoc queries and build interactive cost management applications that leverage this dataset.
* `service/kinesis`: Updates service API and documentation
  * Customers can now obtain the important characteristics of their stream with DescribeStreamSummary. The response will not include the shard list for the stream but will have the number of open shards, and all the other fields included in the DescribeStream response.
* `service/workdocs`: Updates service API and documentation
  * DescribeGroups API and miscellaneous enhancements

### SDK Bugs
* `aws/client`: Retry delays for throttled exception were not limited to 5 minutes [#1654](https://github.com/aws/aws-sdk-go/pull/1654)
  * Fixes [#1653](https://github.com/aws/aws-sdk-go/issues/1653)
Release v1.12.30 (2017-11-17)
===

### Service Client Updates
* `service/application-autoscaling`: Updates service API and documentation
* `service/dms`: Updates service API, documentation, and paginators
  * Support for migration task assessment. Support for data validation after the migration.
* `service/elasticloadbalancingv2`: Updates service API and documentation
* `aws/endpoints`: Updated Regions and Endpoints metadata.
* `service/rds`: Updates service API and documentation
  * Amazon RDS now supports importing MySQL databases by using backup files from Amazon S3.
* `service/s3`: Updates service API
  * Added ORC to the supported S3 Inventory formats.

### SDK Bugs
* `private/protocol/restjson`: Define JSONValue marshaling for body and querystring ([#1640](https://github.com/aws/aws-sdk-go/pull/1640))
  * Adds support for APIs which use JSONValue for body and querystring targets.
  * Fixes [#1636](https://github.com/aws/aws-sdk-go/issues/1636)
Release v1.12.29 (2017-11-16)
===

### Service Client Updates
* `service/application-autoscaling`: Updates service API and documentation
* `service/ec2`: Updates service API
  * You are now able to create and launch EC2 x1e smaller instance sizes
* `service/glue`: Updates service API and documentation
  * API update for AWS Glue. New crawler configuration attribute enables customers to specify crawler behavior. New XML classifier enables classification of XML data.
* `service/opsworkscm`: Updates service API, documentation, and waiters
  * Documentation updates for OpsWorks-cm: a new feature, OpsWorks for Puppet Enterprise, that allows users to create and manage OpsWorks-hosted Puppet Enterprise servers.
* `service/organizations`: Updates service API, documentation, and paginators
  * This release adds APIs that you can use to enable and disable integration with AWS services designed to work with AWS Organizations. This integration allows the AWS service to perform operations on your behalf on all of the accounts in your organization. Although you can use these APIs yourself, we recommend that you instead use the commands provided in the other AWS service to enable integration with AWS Organizations.
* `service/route53`: Updates service API and documentation
  * You can use Route 53's GetAccountLimit/GetHostedZoneLimit/GetReusableDelegationSetLimit APIs to view your current limits (including custom set limits) on Route 53 resources such as hosted zones and health checks. These APIs also return the number of each resource you're currently using to enable comparison against your current limits.

Release v1.12.28 (2017-11-15)
===

### Service Client Updates
* `service/apigateway`: Updates service API and documentation
  * 1. Extended GetDocumentationParts operation to support retrieving documentation parts resources without contents.  2. Added hosted zone ID in the custom domain response.
* `service/email`: Updates service API, documentation, and examples
  * SES launches Configuration Set Reputation Metrics and Email Pausing Today, two features that build upon the capabilities of the reputation dashboard. The first is the ability to export reputation metrics for individual configuration sets. The second is the ability to temporarily pause email sending, either at the configuration set level, or across your entire Amazon SES account.
* `service/polly`: Updates service API
  * Amazon Polly adds Korean language support with new female voice - "Seoyeon" and new Indian English female voice - "Aditi"
* `service/states`: Updates service API and documentation
  * You can now use the UpdateStateMachine API to update your state machine definition and role ARN. Existing executions will continue to use the previous definition and role ARN. You can use the DescribeStateMachineForExecution API to determine which state machine definition and role ARN is associated with an execution

Release v1.12.27 (2017-11-14)
===

### Service Client Updates
* `service/ecs`: Updates service API and documentation
  * Added new mode for Task Networking in ECS, called awsvpc mode. Mode configuration parameters to be passed in via awsvpcConfiguration. Updated APIs now use/show this new mode - RegisterTaskDefinition, CreateService, UpdateService, RunTask, StartTask.
* `aws/endpoints`: Updated Regions and Endpoints metadata.
* `service/lightsail`: Updates service API and documentation
  * Lightsail now supports attached block storage, which allows you to scale your applications and protect application data with additional SSD-backed storage disks. This feature allows Lightsail customers to attach secure storage disks to their Lightsail instances and manage their attached disks, including creating and deleting disks, attaching and detaching disks from instances, and backing up disks via snapshot.
* `service/route53`: Updates service API and documentation
  * When a Route 53 health check or hosted zone is created by a linked AWS service, the object now includes information about the service that created it. Hosted zones or health checks that are created by a linked service can't be updated or deleted using Route 53.
* `service/ssm`: Updates service API and documentation
  * EC2 Systems Manager GetInventory API adds support for aggregation.

### SDK Enhancements
* `aws/request`: Remove default port from HTTP host header ([#1618](https://github.com/aws/aws-sdk-go/pull/1618))
  * Updates the SDK to automatically remove default ports based on the URL's scheme when setting the HTTP Host header's value.
  * Fixes [#1537](https://github.com/aws/aws-sdk-go/issues/1537)

Release v1.12.26 (2017-11-09)
===

### Service Client Updates
* `service/ec2`: Updates service API and documentation
  * Introduces the following features: 1. Create a default subnet in an Availability Zone if no default subnet exists. 2. Spot Fleet integrates with Elastic Load Balancing to enable you to attach one or more load balancers to a Spot Fleet request. When you attach the load balancer, it automatically registers the instance in the Spot Fleet to the load balancers which distributes incoming traffic across the instances.
* `aws/endpoints`: Updated Regions and Endpoints metadata.

Release v1.12.25 (2017-11-08)
===

### Service Client Updates
* `service/application-autoscaling`: Updates service API and documentation
* `service/batch`: Updates service documentation
  * Documentation updates for AWS Batch.
* `service/ec2`: Updates service API and documentation
  * AWS PrivateLink for Amazon Services - Customers can now privately access Amazon services from their Amazon Virtual Private Cloud (VPC), without using public IPs, and without requiring the traffic to traverse across the Internet.
* `service/elasticache`: Updates service API and documentation
  * This release adds online resharding for ElastiCache for Redis offering, providing the ability to add and remove shards from a running cluster. Developers can now dynamically scale-out or scale-in their Redis cluster workloads to adapt to changes in demand. ElastiCache will resize the cluster by adding or removing shards and redistribute hash slots uniformly across the new shard configuration, all while the cluster continues to stay online and serves requests.
* `aws/endpoints`: Updated Regions and Endpoints metadata.

Release v1.12.24 (2017-11-07)
===

### Service Client Updates
* `service/elasticloadbalancingv2`: Updates service documentation
* `aws/endpoints`: Updated Regions and Endpoints metadata.
* `service/rds`: Updates service API and documentation
  * DescribeOrderableDBInstanceOptions now returns the minimum and maximum allowed values for storage size, total provisioned IOPS, and provisioned IOPS per GiB for a DB instance.
* `service/s3`: Updates service API, documentation, and examples
  * This releases adds support for 4 features: 1. Default encryption for S3 Bucket, 2. Encryption status in inventory and Encryption support for inventory.  3. Cross region replication of KMS-encrypted objects, and 4. ownership overwrite for CRR.

Release v1.12.23 (2017-11-07)
===

### Service Client Updates
* `service/api.pricing`: Adds new service
* `service/ec2`: Updates service API
  * You are now able to create and launch EC2 C5 instances, the next generation of EC2's compute-optimized instances, in us-east-1, us-west-2 and eu-west-1. C5 instances offer up to 72 vCPUs, 144 GiB of DDR4 instance memory, 25 Gbps in Network bandwidth and improved EBS and Networking bandwidth on smaller instance sizes to deliver improved performance for compute-intensive workloads.
* `aws/endpoints`: Updated Regions and Endpoints metadata.
* `service/kms`: Updates service API, documentation, and examples
  * Documentation updates for AWS KMS.
* `service/organizations`: Updates service documentation
  * This release updates permission statements for several API operations, and corrects some other minor errors.
* `service/states`: Updates service API, documentation, and paginators
  * Documentation update.

Release v1.12.22 (2017-11-03)
===

### Service Client Updates
* `service/ecs`: Updates service API and documentation
  * Amazon ECS users can now add devices to their containers and enable init process in containers through the use of docker's 'devices' and 'init' features. These fields can be specified under linuxParameters in ContainerDefinition in the Task Definition Template.
* `aws/endpoints`: Updated Regions and Endpoints metadata.

Release v1.12.21 (2017-11-02)
===

### Service Client Updates
* `service/apigateway`: Updates service API and documentation
  * This release supports creating and managing Regional and Edge-Optimized API endpoints.
* `aws/endpoints`: Updated Regions and Endpoints metadata.

### SDK Bugs
* `aws/request`: Fix bug in request presign creating invalid URL ([#1624](https://github.com/aws/aws-sdk-go/pull/1624))
  * Fixes a bug the Request Presign and PresignRequest methods that would allow a invalid expire duration as input. A expire time of 0 would be interpreted by the SDK to generate a normal request signature, not a presigned URL. This caused the returned URL unusable.
  * Fixes [#1617](https://github.com/aws/aws-sdk-go/issues/1617)
Release v1.12.20 (2017-11-01)
===

### Service Client Updates
* `service/acm`: Updates service documentation
  * Documentation updates for ACM
* `service/cloudhsmv2`: Updates service documentation
  * Minor documentation update for AWS CloudHSM (cloudhsmv2).
* `service/directconnect`: Updates service API and documentation
  * AWS DirectConnect now provides support for Global Access for Virtual Private Cloud (VPC) via a new feature called Direct Connect Gateway. A Direct Connect Gateway will allow you to group multiple Direct Connect Private Virtual Interfaces (DX-VIF) and Private Virtual Gateways (VGW) from different AWS regions (but belonging to the same AWS Account) and pass traffic from any DX-VIF to any VPC in the grouping.
* `aws/endpoints`: Updated Regions and Endpoints metadata.

### SDK Enhancements
* `aws/client`: Adding status code 429 to throttlable status codes in default retryer (#1621)

Release v1.12.19 (2017-10-26)
===

### Service Client Updates
* `aws/endpoints`: Updated Regions and Endpoints metadata.

Release v1.12.18 (2017-10-26)
===

### Service Client Updates
* `service/cloudfront`: Updates service API and documentation
  * You can now specify additional options for MinimumProtocolVersion, which controls the SSL/TLS protocol that CloudFront uses to communicate with viewers. The minimum protocol version that you choose also determines the ciphers that CloudFront uses to encrypt the content that it returns to viewers.
* `service/ec2`: Updates service API
  * You are now able to create and launch EC2 P3 instance, next generation GPU instances, optimized for machine learning and high performance computing applications. With up to eight NVIDIA Tesla V100 GPUs, P3 instances provide up to one petaflop of mixed-precision, 125 teraflops of single-precision, and 62 teraflops of double-precision floating point performance, as well as a 300 GB/s second-generation NVLink interconnect that enables high-speed, low-latency GPU-to-GPU communication. P3 instances also feature up to 64 vCPUs based on custom Intel Xeon E5 (Broadwell) processors, 488 GB of DRAM, and 25 Gbps of dedicated aggregate network bandwidth using the Elastic Network Adapter (ENA).
* `aws/endpoints`: Updated Regions and Endpoints metadata.

Release v1.12.17 (2017-10-24)
===

### Service Client Updates
* `service/config`: Updates service API
* `service/elasticache`: Updates service API, documentation, and examples
  * Amazon ElastiCache for Redis today announced support for data encryption both for data in-transit and data at-rest. The new encryption in-transit functionality enables ElastiCache for Redis customers to encrypt data for all communication between clients and Redis engine, and all intra-cluster Redis communication. The encryption at-rest functionality allows customers to encrypt their S3 based backups. Customers can begin using the new functionality by simply enabling this functionality via AWS console, and a small configuration change in their Redis clients. The ElastiCache for Redis service automatically manages life cycle of the certificates required for encryption, including the issuance, renewal and expiration of certificates. Additionally, as part of this launch, customers will gain the ability to start using the Redis AUTH command that provides an added level of authentication.
* `service/glue`: Adds new service
  * AWS Glue: Adding a new API, BatchStopJobRun, to stop one or more job runs for a specified Job.
* `service/pinpoint`: Updates service API and documentation
  * Added support for APNs VoIP messages. Added support for collapsible IDs, message priority, and TTL for APNs and FCM/GCM.

Release v1.12.16 (2017-10-23)
===

### Service Client Updates
* `aws/endpoints`: Updated Regions and Endpoints metadata.
* `service/organizations`: Updates service API and documentation
  * This release supports integrating other AWS services with AWS Organizations through the use of an IAM service-linked role called AWSServiceRoleForOrganizations. Certain operations automatically create that role if it does not already exist.

Release v1.12.15 (2017-10-20)
===

### Service Client Updates
* `service/ec2`: Updates service API and documentation
  * Adding pagination support for DescribeSecurityGroups for EC2 Classic and VPC Security Groups

Release v1.12.14 (2017-10-19)
===

### Service Client Updates
* `service/sqs`: Updates service API and documentation
  * Added support for tracking cost allocation by adding, updating, removing, and listing the metadata tags of Amazon SQS queues.
* `service/ssm`: Updates service API and documentation
  * EC2 Systems Manager versioning support for Parameter Store. Also support for referencing parameter versions in SSM Documents.

Release v1.12.13 (2017-10-18)
===

### Service Client Updates
* `service/lightsail`: Updates service API and documentation
  * This release adds support for Windows Server-based Lightsail instances. The GetInstanceAccessDetails API now returns the password of your Windows Server-based instance when using the default key pair. GetInstanceAccessDetails also returns a PasswordData object for Windows Server instances containing the ciphertext and keyPairName. The Blueprint data type now includes a list of platform values (LINUX_UNIX or WINDOWS). The Bundle data type now includes a list of SupportedPlatforms values (LINUX_UNIX or WINDOWS).

Release v1.12.12 (2017-10-17)
===

### Service Client Updates
* `aws/endpoints`: Updated Regions and Endpoints metadata.
* `service/es`: Updates service API and documentation
  * This release adds support for VPC access to Amazon Elasticsearch Service.
  * This release adds support for VPC access to Amazon Elasticsearch Service.

Release v1.12.11 (2017-10-16)
===

### Service Client Updates
* `service/cloudhsm`: Updates service API and documentation
  * Documentation updates for AWS CloudHSM Classic.
* `service/ec2`: Updates service API and documentation
  * You can now change the tenancy of your VPC from dedicated to default with a single API operation. For more details refer to the documentation for changing VPC tenancy.
* `service/es`: Updates service API and documentation
  * AWS Elasticsearch adds support for enabling slow log publishing. Using slow log publishing options customers can configure and enable index/query slow log publishing of their domain to preferred AWS Cloudwatch log group.
* `service/rds`: Updates service API and waiters
  * Adds waiters for DBSnapshotAvailable and DBSnapshotDeleted.
* `service/waf`: Updates service API and documentation
  * This release adds support for regular expressions as match conditions in rules, and support for geographical location by country of request IP address as a match condition in rules.
* `service/waf-regional`: Updates service API and documentation

Release v1.12.10 (2017-10-12)
===

### Service Client Updates
* `service/codecommit`: Updates service API and documentation
  * This release includes the DeleteBranch API and a change to the contents of a Commit object.
* `service/dms`: Updates service API and documentation
  * This change includes addition of new optional parameter to an existing API
* `service/elasticbeanstalk`: Updates service API and documentation
  * Added the ability to add, delete or update Tags
* `service/polly`: Updates service API
  * Amazon Polly exposes two new voices: "Matthew" (US English) and "Takumi" (Japanese)
* `service/rds`: Updates service API and documentation
  * You can now call DescribeValidDBInstanceModifications to learn what modifications you can make to your DB instance. You can use this information when you call ModifyDBInstance.

Release v1.12.9 (2017-10-11)
===

### Service Client Updates
* `service/ecr`: Updates service API, documentation, and paginators
  * Adds support for new API set used to manage Amazon ECR repository lifecycle policies. Amazon ECR lifecycle policies enable you to specify the lifecycle management of images in a repository. The configuration is a set of one or more rules, where each rule defines an action for Amazon ECR to apply to an image. This allows the automation of cleaning up unused images, for example expiring images based on age or status. A lifecycle policy preview API is provided as well, which allows you to see the impact of a lifecycle policy on an image repository before you execute it
* `service/email`: Updates service API and documentation
  * Added content related to email template management and templated email sending operations.
* `aws/endpoints`: Updated Regions and Endpoints metadata.

Release v1.12.8 (2017-10-10)
===

### Service Client Updates
* `service/ec2`: Updates service API and documentation
  * This release includes updates to AWS Virtual Private Gateway.
* `service/elasticloadbalancingv2`: Updates service API and documentation
* `service/opsworkscm`: Updates service API and documentation
  * Provide engine specific information for node associations.

Release v1.12.7 (2017-10-06)
===

### Service Client Updates
* `service/sqs`: Updates service documentation
  * Documentation updates regarding availability of FIFO queues and miscellaneous corrections.

Release v1.12.6 (2017-10-05)
===

### Service Client Updates
* `service/redshift`: Updates service API and documentation
  * DescribeEventSubscriptions API supports tag keys and tag values as request parameters.

Release v1.12.5 (2017-10-04)
===

### Service Client Updates
* `service/kinesisanalytics`: Updates service API and documentation
  * Kinesis Analytics now supports schema discovery on objects in S3. Additionally, Kinesis Analytics now supports input data preprocessing through Lambda.
* `service/route53domains`: Updates service API and documentation
  * Added a new API that checks whether a domain name can be transferred to Amazon Route 53.

### SDK Bugs
* `service/s3/s3crypto`: Correct PutObjectRequest documentation ([#1568](https://github.com/aws/aws-sdk-go/pull/1568))
  * s3Crypto's PutObjectRequest docstring example was using an incorrect value. Corrected the type used in the example.
Release v1.12.4 (2017-10-03)
===

### Service Client Updates
* `service/ec2`: Updates service API, documentation, and waiters
  * This release includes service updates to AWS VPN.
* `service/ssm`: Updates service API and documentation
  * EC2 Systems Manager support for tagging SSM Documents. Also support for tag-based permissions to restrict access to SSM Documents based on these tags.

Release v1.12.3 (2017-10-02)
===

### Service Client Updates
* `service/cloudhsm`: Updates service documentation and paginators
  * Documentation updates for CloudHSM

Release v1.12.2 (2017-09-29)
===

### Service Client Updates
* `service/appstream`: Updates service API and documentation
  * Includes APIs for managing and accessing image builders, and deleting images.
* `service/codebuild`: Updates service API and documentation
  * Adding support for Building GitHub Pull Requests in AWS CodeBuild
* `service/mturk-requester`: Updates service API and documentation
* `service/organizations`: Updates service API and documentation
  * This release flags the HandshakeParty structure's Type and Id fields as 'required'. They effectively were required in the past, as you received an error if you did not include them. This is now reflected at the API definition level.
* `service/route53`: Updates service API and documentation
  * This change allows customers to reset elements of health check.

### SDK Bugs
* `private/protocol/query`: Fix query protocol handling of nested byte slices ([#1557](https://github.com/aws/aws-sdk-go/issues/1557))
  * Fixes the query protocol to correctly marshal nested []byte values of API operations.
* `service/s3`: Fix PutObject and UploadPart API to include ContentMD5 field ([#1559](https://github.com/aws/aws-sdk-go/pull/1559))
  * Fixes the SDK's S3 PutObject and UploadPart API code generation to correctly render the ContentMD5 field into the associated input types for these two API operations.
  * Fixes [#1553](https://github.com/aws/aws-sdk-go/pull/1553)
Release v1.12.1 (2017-09-27)
===

### Service Client Updates
* `aws/endpoints`: Updated Regions and Endpoints metadata.
* `service/pinpoint`: Updates service API and documentation
  * Added two new push notification channels: Amazon Device Messaging (ADM) and, for push notification support in China, Baidu Cloud Push. Added support for APNs auth via .p8 key file. Added operation for direct message deliveries to user IDs, enabling you to message an individual user on multiple endpoints.

Release v1.12.0 (2017-09-26)
===

### SDK Bugs
* `API Marshaler`: Revert REST JSON and XML protocol marshaler improvements
  * Bug [#1550](https://github.com/aws/aws-sdk-go/issues/1550) identified a missed condition in the Amazon Route 53 RESTXML protocol marshaling causing requests to that service to fail. Reverting the marshaler improvements until the bug can be fixed.

Release v1.11.0 (2017-09-26)
===

### Service Client Updates
* `service/cloudformation`: Updates service API and documentation
  * You can now prevent a stack from being accidentally deleted by enabling termination protection on the stack. If you attempt to delete a stack with termination protection enabled, the deletion fails and the stack, including its status, remains unchanged. You can enable termination protection on a stack when you create it. Termination protection on stacks is disabled by default. After creation, you can set termination protection on a stack whose status is CREATE_COMPLETE, UPDATE_COMPLETE, or UPDATE_ROLLBACK_COMPLETE.

### SDK Features
* Add dep Go dependency management metadata files (#1544)
  * Adds the Go `dep` dependency management metadata files to the SDK.
  * Fixes [#1451](https://github.com/aws/aws-sdk-go/issues/1451)
  * Fixes [#634](https://github.com/aws/aws-sdk-go/issues/634)
* `service/dynamodb/expression`: Add expression building utility for DynamoDB ([#1527](https://github.com/aws/aws-sdk-go/pull/1527))
  * Adds a new package, expression, to the SDK providing builder utilities to create DynamoDB expressions safely taking advantage of type safety.
* `API Marshaler`: Add generated marshalers for RESTXML protocol ([#1409](https://github.com/aws/aws-sdk-go/pull/1409))
  * Updates the RESTXML protocol marshaler to use generated code instead of reflection for REST XML based services.
* `API Marshaler`: Add generated marshalers for RESTJSON protocol ([#1547](https://github.com/aws/aws-sdk-go/pull/1547))
  * Updates the RESTJSON protocol marshaler to use generated code instead of reflection for REST JSON based services.

### SDK Enhancements
* `private/protocol`: Update format of REST JSON and XMl benchmarks ([#1546](https://github.com/aws/aws-sdk-go/pull/1546))
  * Updates the format of the REST JSON and XML benchmarks to be readable. RESTJSON benchmarks were updated to more accurately bench building of the protocol.

Release v1.10.51 (2017-09-22)
===

### Service Client Updates
* `service/config`: Updates service API and documentation
* `service/ecs`: Updates service API and documentation
  * Amazon ECS users can now add and drop Linux capabilities to their containers through the use of docker's cap-add and cap-drop features. Customers can specify the capabilities they wish to add or drop for each container in their task definition.
* `aws/endpoints`: Updated Regions and Endpoints metadata.
* `service/rds`: Updates service documentation
  * Documentation updates for rds

Release v1.10.50 (2017-09-21)
===

### Service Client Updates
* `service/budgets`: Updates service API
  * Including "DuplicateRecordException" in UpdateNotification and UpdateSubscriber.
* `service/ec2`: Updates service API and documentation
  * Add EC2 APIs to copy Amazon FPGA Images (AFIs) within the same region and across multiple regions, delete AFIs, and modify AFI attributes. AFI attributes include name, description and granting/denying other AWS accounts to load the AFI.
* `service/logs`: Updates service API and documentation
  * Adds support for associating LogGroups with KMS Keys.

### SDK Bugs
* Fix greengrass service model being duplicated with different casing. ([#1541](https://github.com/aws/aws-sdk-go/pull/1541))
  * Fixes [#1540](https://github.com/aws/aws-sdk-go/issues/1540)
  * Fixes [#1539](https://github.com/aws/aws-sdk-go/issues/1539)
Release v1.10.49 (2017-09-20)
===

### Service Client Updates
* `service/Greengrass`: Adds new service
* `service/appstream`: Updates service API and documentation
  * API updates for supporting On-Demand fleets.
* `service/codepipeline`: Updates service API and documentation
  * This change includes a PipelineMetadata object that is part of the output from the GetPipeline API that includes the Pipeline ARN, created, and updated timestamp.
* `aws/endpoints`: Updated Regions and Endpoints metadata.
* `service/rds`: Updates service API and documentation
  * Introduces the --option-group-name parameter to the ModifyDBSnapshot CLI command. You can specify this parameter when you upgrade an Oracle DB snapshot. The same option group considerations apply when upgrading a DB snapshot as when upgrading a DB instance.  For more information, see http://docs.aws.amazon.com/AmazonRDS/latest/UserGuide/USER_UpgradeDBInstance.Oracle.html#USER_UpgradeDBInstance.Oracle.OGPG.OG
* `service/runtime.lex`: Updates service API and documentation

Release v1.10.48 (2017-09-19)
===

### Service Client Updates
* `service/ec2`: Updates service API
  * Fixed bug in EC2 clients preventing ElasticGpuSet from being set.

### SDK Enhancements
* `aws/credentials`: Add EnvProviderName constant. ([#1531](https://github.com/aws/aws-sdk-go/issues/1531))
  * Adds the "EnvConfigCredentials" string literal as EnvProviderName constant.
  * Fixes [#1444](https://github.com/aws/aws-sdk-go/issues/1444)

Release v1.10.47 (2017-09-18)
===

### Service Client Updates
* `service/ec2`: Updates service API and documentation
  * Amazon EC2 now lets you opt for Spot instances to be stopped in the event of an interruption instead of being terminated.  Your Spot request can be fulfilled again by restarting instances from a previously stopped state, subject to availability of capacity at or below your preferred price.  When you submit a persistent Spot request, you can choose from "terminate" or "stop" as the instance interruption behavior.  Choosing "stop" will shutdown your Spot instances so you can continue from this stopped state later on.  This feature is only available for instances with Amazon EBS volume as their root device.
* `service/email`: Updates service API and documentation
  * Amazon Simple Email Service (Amazon SES) now lets you customize the domains used for tracking open and click events. Previously, open and click tracking links referred to destinations hosted on domains operated by Amazon SES. With this feature, you can use your own branded domains for capturing open and click events.
* `service/iam`: Updates service API and documentation
  * A new API, DeleteServiceLinkedRole, submits a service-linked role deletion request and returns a DeletionTaskId, which you can use to check the status of the deletion.

Release v1.10.46 (2017-09-15)
===

### Service Client Updates
* `service/apigateway`: Updates service API and documentation
  * Add a new enum "REQUEST" to '--type <value>' field in the current create-authorizer API, and make "identitySource" optional.

Release v1.10.45 (2017-09-14)
===

### Service Client Updates
* `service/codebuild`: Updates service API and documentation
  * Supporting Parameter Store in environment variables for AWS CodeBuild
* `service/organizations`: Updates service documentation
  * Documentation updates for AWS Organizations
* `service/servicecatalog`: Updates service API, documentation, and paginators
  * This release of Service Catalog adds API support to copy products.

Release v1.10.44 (2017-09-13)
===

### Service Client Updates
* `service/autoscaling`: Updates service API and documentation
  * Customers can create Life Cycle Hooks at the time of creating Auto Scaling Groups through the CreateAutoScalingGroup API
* `service/batch`: Updates service documentation and examples
  * Documentation updates for batch
* `service/ec2`: Updates service API
  * You are now able to create and launch EC2 x1e.32xlarge instance, a new EC2 instance in the X1 family, in us-east-1, us-west-2, eu-west-1, and ap-northeast-1. x1e.32xlarge offers 128 vCPUs, 3,904 GiB of DDR4 instance memory, high memory bandwidth, large L3 caches, and leading reliability capabilities to boost the performance and reliability of in-memory applications.
* `service/events`: Updates service API and documentation
  * Exposes ConcurrentModificationException as one of the valid exceptions for PutPermission and RemovePermission operation.

### SDK Enhancements
* `service/autoscaling`: Fix documentation for PutScalingPolicy.AutoScalingGroupName [#1522](https://github.com/aws/aws-sdk-go/pull/1522)
* `service/s3/s3manager`: Clarify S3 Upload manager Concurrency config [#1521](https://github.com/aws/aws-sdk-go/pull/1521)
  * Fixes [#1458](https://github.com/aws/aws-sdk-go/issues/1458)
* `service/dynamodb/dynamodbattribute`: Add support for time alias. [#1520](https://github.com/aws/aws-sdk-go/pull/1520)
  * Related to [#1505](https://github.com/aws/aws-sdk-go/pull/1505)

Release v1.10.43 (2017-09-12)
===

### Service Client Updates
* `service/ec2`: Updates service API
  * Fixed bug in EC2 clients preventing HostOfferingSet from being set
* `aws/endpoints`: Updated Regions and Endpoints metadata.

Release v1.10.42 (2017-09-12)
===

### Service Client Updates
* `service/devicefarm`: Updates service API and documentation
  * DeviceFarm has added support for two features - RemoteDebugging and Customer Artifacts. Customers  can now do remote Debugging on their Private Devices and can now retrieve custom files generated by their tests on the device and the device host (execution environment) on both public and private devices.

Release v1.10.41 (2017-09-08)
===

### Service Client Updates
* `service/logs`: Updates service API and documentation
  * Adds support for the PutResourcePolicy, DescribeResourcePolicy and DeleteResourcePolicy APIs.

Release v1.10.40 (2017-09-07)
===

### Service Client Updates
* `service/application-autoscaling`: Updates service documentation
* `service/ec2`: Updates service API and documentation
  * With Tagging support, you can add Key and Value metadata to search, filter and organize your NAT Gateways according to your organization's needs.
* `service/elasticloadbalancingv2`: Updates service API and documentation
* `aws/endpoints`: Updated Regions and Endpoints metadata.
* `service/lex-models`: Updates service API and documentation
* `service/route53`: Updates service API and documentation
  * You can configure Amazon Route 53 to log information about the DNS queries that Amazon Route 53 receives for your domains and subdomains. When you configure query logging, Amazon Route 53 starts to send logs to CloudWatch Logs. You can use various tools, including the AWS console, to access the query logs.

Release v1.10.39 (2017-09-06)
===

### Service Client Updates
* `service/budgets`: Updates service API and documentation
  * Add an optional "thresholdType" to notifications to support percentage or absolute value thresholds.

Release v1.10.38 (2017-09-05)
===

### Service Client Updates
* `service/codestar`: Updates service API and documentation
  * Added support to tag CodeStar projects. Tags can be used to organize and find CodeStar projects on key-value pairs that you can choose. For example, you could add a tag with a key of "Release" and a value of "Beta" to projects your organization is working on for an upcoming beta release.
* `aws/endpoints`: Updated Regions and Endpoints metadata.

Release v1.10.37 (2017-09-01)
===

### Service Client Updates
* `service/MobileHub`: Adds new service
* `service/gamelift`: Updates service API and documentation
  * GameLift VPC resources can be peered with any other AWS VPC. R4 memory-optimized instances now available to deploy.
* `service/ssm`: Updates service API and documentation
  * Adding KMS encryption support to SSM Inventory Resource Data Sync. Exposes the ClientToken parameter on SSM StartAutomationExecution to provide idempotent execution requests.

Release v1.10.36 (2017-08-31)
===

### Service Client Updates
* `service/codebuild`: Updates service API, documentation, and examples
  * The AWS CodeBuild HTTP API now provides the BatchDeleteBuilds operation, which enables you to delete existing builds.
* `service/ec2`: Updates service API and documentation
  * Descriptions for Security Group Rules enables customers to be able to define a description for ingress and egress security group rules . The Descriptions for Security Group Rules feature supports one description field per Security Group rule for both ingress and egress rules . Descriptions for Security Group Rules provides a simple way to describe the purpose or function of a Security Group Rule allowing for easier customer identification of configuration elements .      Prior to the release of Descriptions for Security Group Rules , customers had to maintain a separate system outside of AWS if they wanted to track Security Group Rule mapping and their purpose for being implemented. If a security group rule has already been created and you would like to update or change your description for that security group rule you can use the UpdateSecurityGroupRuleDescription API.
* `service/elasticloadbalancingv2`: Updates service API and documentation
* `aws/endpoints`: Updated Regions and Endpoints metadata.
* `service/lex-models`: Updates service API and documentation

### SDK Bugs
* `aws/signer/v4`: Revert [#1491](https://github.com/aws/aws-sdk-go/issues/1491) as change conflicts with an undocumented AWS v4 signature test case.
  * Related to: [#1495](https://github.com/aws/aws-sdk-go/issues/1495).
Release v1.10.35 (2017-08-30)
===

### Service Client Updates
* `service/application-autoscaling`: Updates service API and documentation
* `service/organizations`: Updates service API and documentation
  * The exception ConstraintViolationException now contains a new reason subcode MASTERACCOUNT_MISSING_CONTACT_INFO to make it easier to understand why attempting to remove an account from an Organization can fail. We also improved several other of the text descriptions and examples.

Release v1.10.34 (2017-08-29)
===

### Service Client Updates
* `service/config`: Updates service API and documentation
* `service/ec2`: Updates service API and documentation
  * Provides capability to add secondary CIDR blocks to a VPC.

### SDK Bugs
* `aws/signer/v4`: Fix Signing Unordered Multi Value Query Parameters ([#1491](https://github.com/aws/aws-sdk-go/pull/1491))
  * Removes sorting of query string values when calculating v4 signing as this is not part of the spec. The spec only requires the keys, not values, to be sorted which is achieved by Query.Encode().
Release v1.10.33 (2017-08-25)
===

### Service Client Updates
* `service/cloudformation`: Updates service API and documentation
  * Rollback triggers enable you to have AWS CloudFormation monitor the state of your application during stack creation and updating, and to roll back that operation if the application breaches the threshold of any of the alarms you've specified.
* `service/gamelift`: Updates service API
  * Update spelling of MatchmakingTicket status values for internal consistency.
* `service/rds`: Updates service API and documentation
  * Option group options now contain additional properties that identify requirements for certain options. Check these properties to determine if your DB instance must be in a VPC or have auto minor upgrade turned on before you can use an option. Check to see if you can downgrade the version of an option after you have installed it.

### SDK Enhancements
* `example/service/ec2`: Add EC2 list instances example ([#1492](https://github.com/aws/aws-sdk-go/pull/1492))

Release v1.10.32 (2017-08-25)
===

### Service Client Updates
* `service/rekognition`: Updates service API, documentation, and examples
  * Update the enum value of LandmarkType and GenderType to be consistent with service response

Release v1.10.31 (2017-08-23)
===

### Service Client Updates
* `service/appstream`: Updates service documentation
  * Documentation updates for appstream
* `aws/endpoints`: Updated Regions and Endpoints metadata.

Release v1.10.30 (2017-08-22)
===

### Service Client Updates
* `service/ssm`: Updates service API and documentation
  * Changes to associations in Systems Manager State Manager can now be recorded. Previously, when you edited associations, you could not go back and review older association settings. Now, associations are versioned, and can be named using human-readable strings, allowing you to see a trail of association changes. You can also perform rate-based scheduling, which allows you to schedule associations more granularly.

Release v1.10.29 (2017-08-21)
===

### Service Client Updates
* `service/firehose`: Updates service API, documentation, and paginators
  * This change will allow customers to attach a Firehose delivery stream to an existing Kinesis stream directly. You no longer need a forwarder to move data from a Kinesis stream to a Firehose delivery stream. You can now run your streaming applications on your Kinesis stream and easily attach a Firehose delivery stream to it for data delivery to S3, Redshift, or Elasticsearch concurrently.
* `service/route53`: Updates service API and documentation
  * Amazon Route 53 now supports CAA resource record type. A CAA record controls which certificate authorities are allowed to issue certificates for the domain or subdomain.

Release v1.10.28 (2017-08-18)
===

### Service Client Updates
* `aws/endpoints`: Updated Regions and Endpoints metadata.

Release v1.10.27 (2017-08-16)
===

### Service Client Updates
* `service/gamelift`: Updates service API and documentation
  * The Matchmaking Grouping Service is a new feature that groups player match requests for a given game together into game sessions based on developer configured rules.

### SDK Enhancements
* `aws/arn`: aws/arn: Package for parsing and producing ARNs ([#1463](https://github.com/aws/aws-sdk-go/pull/1463))
  * Adds the `arn` package for AWS ARN parsing and building. Use this package to build AWS ARNs for services such as outlined in the [documentation](http://docs.aws.amazon.com/general/latest/gr/aws-arns-and-namespaces.html).

### SDK Bugs
* `aws/signer/v4`: Correct V4 presign signature to include content sha25 in URL ([#1469](https://github.com/aws/aws-sdk-go/pull/1469))
  * Updates the V4 signer so that when a Presign is generated the `X-Amz-Content-Sha256` header is added to the query string instead of being required to be in the header. This allows you to generate presigned URLs for GET requests, e.g S3.GetObject that do not require additional headers to be set by the downstream users of the presigned URL.
  * Related To: [#1467](https://github.com/aws/aws-sdk-go/issues/1467)

Release v1.10.26 (2017-08-15)
===

### Service Client Updates
* `service/ec2`: Updates service API
  * Fixed bug in EC2 clients preventing HostReservation from being set
* `aws/endpoints`: Updated Regions and Endpoints metadata.

Release v1.10.25 (2017-08-14)
===

### Service Client Updates
* `service/AWS Glue`: Adds new service
* `service/batch`: Updates service API and documentation
  * This release enhances the DescribeJobs API to include the CloudWatch logStreamName attribute in ContainerDetail and ContainerDetailAttempt
* `service/cloudhsmv2`: Adds new service
  * CloudHSM provides hardware security modules for protecting sensitive data and cryptographic keys within an EC2 VPC, and enable the customer to maintain control over key access and use. This is a second-generation of the service that will improve security, lower cost and provide better customer usability.
* `service/elasticfilesystem`: Updates service API, documentation, and paginators
  * Customers can create encrypted EFS file systems and specify a KMS master key to encrypt it with.
* `aws/endpoints`: Updated Regions and Endpoints metadata.
* `service/mgh`: Adds new service
  * AWS Migration Hub provides a single location to track migrations across multiple AWS and partner solutions. Using Migration Hub allows you to choose the AWS and partner migration tools that best fit your needs, while providing visibility into the status of your entire migration portfolio. Migration Hub also provides key metrics and progress for individual applications, regardless of which tools are being used to migrate them. For example, you might use AWS Database Migration Service, AWS Server Migration Service, and partner migration tools to migrate an application comprised of a database, virtualized web servers, and a bare metal server. Using Migration Hub will provide you with a single screen that shows the migration progress of all the resources in the application. This allows you to quickly get progress updates across all of your migrations, easily identify and troubleshoot any issues, and reduce the overall time and effort spent on your migration projects. Migration Hub is available to all AWS customers at no additional charge. You only pay for the cost of the migration tools you use, and any resources being consumed on AWS.
* `service/ssm`: Updates service API and documentation
  * Systems Manager Maintenance Windows include the following changes or enhancements: New task options using Systems Manager Automation, AWS Lambda, and AWS Step Functions; enhanced ability to edit the targets of a Maintenance Window, including specifying a target name and description, and ability to edit the owner field; enhanced ability to edits tasks; enhanced support for Run Command parameters; and you can now use a --safe flag when attempting to deregister a target. If this flag is enabled when you attempt to deregister a target, the system returns an error if the target is referenced by any task. Also, Systems Manager now includes Configuration Compliance to scan your fleet of managed instances for patch compliance and configuration inconsistencies. You can collect and aggregate data from multiple AWS accounts and Regions, and then drill down into specific resources that aren't compliant.
* `service/storagegateway`: Updates service API and documentation
  * Add optional field ForceDelete to DeleteFileShare api.

Release v1.10.24 (2017-08-11)
===

### Service Client Updates
* `service/codedeploy`: Updates service API and documentation
  * Adds support for specifying Application Load Balancers in deployment groups, for both in-place and blue/green deployments.
* `service/cognito-idp`: Updates service API and documentation
* `service/ec2`: Updates service API and documentation
  * Provides customers an opportunity to recover an EIP that was released

Release v1.10.23 (2017-08-10)
===

### Service Client Updates
* `service/clouddirectory`: Updates service API and documentation
  * Enable BatchDetachPolicy
* `service/codebuild`: Updates service API
  * Supporting Bitbucket as source type in AWS CodeBuild.

Release v1.10.22 (2017-08-09)
===

### Service Client Updates
* `service/rds`: Updates service documentation
  * Documentation updates for RDS.

Release v1.10.21 (2017-08-09)
===

### Service Client Updates
* `service/elasticbeanstalk`: Updates service API and documentation
  * Add support for paginating the result of DescribeEnvironments     Include the ARN of described environments in DescribeEnvironments output

### SDK Enhancements
* `aws`: Add pointer conversion utilities to transform int64 to time.Time [#1433](https://github.com/aws/aws-sdk-go/pull/1433)
  * Adds `SecondsTimeValue` and `MillisecondsTimeValue` utilities.

Release v1.10.20 (2017-08-01)
===

### Service Client Updates
* `service/codedeploy`: Updates service API and documentation
  * AWS CodeDeploy now supports the use of multiple tag groups in a single deployment group (an intersection of tags) to identify the instances for a deployment. When you create or update a deployment group, use the new ec2TagSet and onPremisesTagSet structures to specify up to three groups of tags. Only instances that are identified by at least one tag in each of the tag groups are included in the deployment group.
* `service/config`: Updates service API and documentation
* `service/ec2`: Updates service waiters
  * Ec2 SpotInstanceRequestFulfilled waiter update
* `service/elasticloadbalancingv2`: Updates service waiters
* `service/email`: Updates service API, documentation, paginators, and examples
  * This update adds information about publishing email open and click events. This update also adds information about publishing email events to Amazon Simple Notification Service (Amazon SNS).
* `service/pinpoint`: Updates service API and documentation
  * This release of the Pinpoint SDK enables App management - create, delete, update operations, Raw Content delivery for APNs and GCM campaign messages and From Address override.

Release v1.10.19 (2017-08-01)
===

### Service Client Updates
* `aws/endpoints`: Updated Regions and Endpoints metadata.
* `service/inspector`: Updates service API, documentation, and paginators
  * Inspector's StopAssessmentRun API has been updated with a new input option - stopAction. This request parameter can be set to either START_EVALUATION or SKIP_EVALUATION. START_EVALUATION (the default value, and the previous behavior) stops the AWS agent data collection and begins the results evaluation for findings generation based on the data collected so far. SKIP_EVALUATION cancels the assessment run immediately, after which no findings are generated.
* `service/ssm`: Updates service API and documentation
  * Adds a SendAutomationSignal API to SSM Service. This API is used to send a signal to an automation execution to change the current behavior or status of the execution.

Release v1.10.18 (2017-07-27)
===

### Service Client Updates
* `service/ec2`: Updates service API and documentation
  * The CreateDefaultVPC API enables you to create a new default VPC . You no longer need to contact AWS support, if your default VPC has been deleted.
* `service/kinesisanalytics`: Updates service API and documentation
  * Added additional exception types and clarified documentation.

Release v1.10.17 (2017-07-27)
===

### Service Client Updates
* `service/dynamodb`: Updates service documentation and examples
  * Corrected a typo.
* `service/ec2`: Updates service API and documentation
  * Amazon EC2 Elastic GPUs allow you to easily attach low-cost graphics acceleration to current generation EC2 instances. With Amazon EC2 Elastic GPUs, you can configure the right amount of graphics acceleration to your particular workload without being constrained by fixed hardware configurations and limited GPU selection.
* `service/monitoring`: Updates service documentation
  * This release adds high resolution features to CloudWatch, with support for Custom Metrics down to 1 second and Alarms down to 10 seconds.

Release v1.10.16 (2017-07-26)
===

### Service Client Updates
* `service/clouddirectory`: Updates service API and documentation
  * Cloud Directory adds support for additional batch operations.
* `service/cloudformation`: Updates service API and documentation
  * AWS CloudFormation StackSets enables you to manage stacks across multiple accounts and regions.

### SDK Enhancements
* `aws/signer/v4`: Optimize V4 signer's header duplicate space stripping. [#1417](https://github.com/aws/aws-sdk-go/pull/1417)

Release v1.10.15 (2017-07-24)
===

### Service Client Updates
* `service/appstream`: Updates service API, documentation, and waiters
  * Amazon AppStream 2.0 image builders and fleets can now access applications and network resources that rely on Microsoft Active Directory (AD) for authentication and permissions. This new feature allows you to join your streaming instances to your AD, so you can use your existing AD user management tools.
* `service/ec2`: Updates service API and documentation
  * Spot Fleet tagging capability allows customers to automatically tag instances launched by Spot Fleet. You can use this feature to label or distinguish instances created by distinct Spot Fleets. Tagging your EC2 instances also enables you to see instance cost allocation by tag in your AWS bill.

### SDK Bugs
* `aws/signer/v4`: Fix out of bounds panic in stripExcessSpaces [#1412](https://github.com/aws/aws-sdk-go/pull/1412)
  * Fixes the out of bands panic in stripExcessSpaces caused by an incorrect calculation of the stripToIdx value. Simplified to code also.
  * Fixes [#1411](https://github.com/aws/aws-sdk-go/issues/1411)
Release v1.10.14 (2017-07-20)
===

### Service Client Updates
* `service/elasticmapreduce`: Updates service API and documentation
  * Amazon EMR now includes the ability to use a custom Amazon Linux AMI and adjustable root volume size when launching a cluster.

Release v1.10.13 (2017-07-19)
===

### Service Client Updates
* `service/budgets`: Updates service API and documentation
  * Update budget Management API's to list/create/update RI_UTILIZATION type budget. Update budget Management API's to support DAILY timeUnit for RI_UTILIZATION type budget.

### SDK Enhancements
* `service/s3`:  Use interfaces assertions instead of ValuesAtPath for S3 field lookups. [#1401](https://github.com/aws/aws-sdk-go/pull/1401)
  * Improves the performance across the board for all S3 API calls by removing the usage of `ValuesAtPath` being used for every S3 API call.

### SDK Bugs
* `aws/request`: waiter test bug
  * waiters_test.go file would sometimes fail due to travis hiccups. This occurs because a test would sometimes fail the cancel check and succeed the timeout. However, the timeout check should never occur in that test. This fix introduces a new field that dictates how waiters will sleep.
Release v1.10.12 (2017-07-17)
===

### Service Client Updates
* `service/cognito-idp`: Updates service API and documentation
* `service/lambda`: Updates service API and documentation
  * Lambda@Edge lets you run code closer to your end users without provisioning or managing servers. With Lambda@Edge, your code runs in AWS edge locations, allowing you to respond to your end users at the lowest latency. Your code is triggered by Amazon CloudFront events, such as requests to and from origin servers and viewers, and it is ready to execute at every AWS edge location whenever a request for content is received. You just upload your Node.js code to AWS Lambda and Lambda takes care of everything required to run and scale your code with high availability. You only pay for the compute time you consume - there is no charge when your code is not running.

Release v1.10.11 (2017-07-14)
===

### Service Client Updates
* `service/discovery`: Updates service API and documentation
  * Adding feature to the Export API for Discovery Service to allow filters for the export task to allow export based on per agent id.
* `service/ec2`: Updates service API
  * New EC2 GPU Graphics instance
* `service/marketplacecommerceanalytics`: Updates service documentation
  * Update to Documentation Model For New Report Cadence / Reformat of Docs

Release v1.10.10 (2017-07-13)
===

### Service Client Updates
* `service/apigateway`: Updates service API and documentation
  * Adds support for management of gateway responses.
* `service/ec2`: Updates service API and documentation
  * X-ENI (or Cross-Account ENI) is a new feature that allows the attachment or association of Elastic Network Interfaces (ENI) between VPCs in different AWS accounts located in the same availability zone. With this new capability, service providers and partners can deliver managed solutions in a variety of new architectural patterns where the provider and consumer of the service are in different AWS accounts.
* `service/lex-models`: Updates service documentation

Release v1.10.9 (2017-07-12)
===

### Service Client Updates
* `service/autoscaling`: Updates service API and documentation
  * Auto Scaling now supports a new type of scaling policy called target tracking scaling policies that you can use to set up dynamic scaling for your application.
* `service/swf`: Updates service API, documentation, paginators, and examples
  * Added support for attaching control data to Lambda tasks. Control data lets you attach arbitrary strings to your decisions and history events.

Release v1.10.8 (2017-07-06)
===

### Service Client Updates
* `service/ds`: Updates service API, documentation, and paginators
  * You can now improve the resilience and performance of your Microsoft AD directory by deploying additional domain controllers. Added UpdateNumberofDomainControllers API that allows you to update the number of domain controllers you want for your directory, and DescribeDomainControllers API that allows you to describe the detailed information of each domain controller of your directory. Also added the 'DesiredNumberOfDomainControllers' field to the DescribeDirectories API output for Microsoft AD.
* `aws/endpoints`: Updated Regions and Endpoints metadata.
* `service/kinesis`: Updates service API and documentation
  * You can now encrypt your data at rest within an Amazon Kinesis Stream using server-side encryption. Server-side encryption via AWS KMS makes it easy for customers to meet strict data management requirements by encrypting their data at rest within the Amazon Kinesis Streams, a fully managed real-time data processing service.
* `service/kms`: Updates service API and documentation
  * This release of AWS Key Management Service introduces the ability to determine whether a key is AWS managed or customer managed.
* `service/ssm`: Updates service API and documentation
  * Amazon EC2 Systems Manager now expands Patching support to Amazon Linux, Red Hat and Ubuntu in addition to the already supported Windows Server.

Release v1.10.7 (2017-07-05)
===

### Service Client Updates
* `service/monitoring`: Updates service API and documentation
  * We are excited to announce the availability of APIs and CloudFormation support for CloudWatch Dashboards. You can use the new dashboard APIs or CloudFormation templates to dynamically build and maintain dashboards to monitor your infrastructure and applications. There are four new dashboard APIs - PutDashboard, GetDashboard, DeleteDashboards, and ListDashboards APIs. PutDashboard is used to create a new dashboard or modify an existing one whereas GetDashboard is the API to get the details of a specific dashboard. ListDashboards and DeleteDashboards are used to get the names or delete multiple dashboards respectively. Getting started with dashboard APIs is similar to any other AWS APIs. The APIs can be accessed through AWS SDK or through CLI tools.
* `service/route53`: Updates service API and documentation
  * Bug fix for InvalidChangeBatch exception.

### SDK Enhancements
* `service/s3/s3manager`: adding cleanup function to batch objects [#1375](https://github.com/aws/aws-sdk-go/issues/1375)
  * This enhancement will add an After field that will be called after each iteration of the batch operation.

Release v1.10.6 (2017-06-30)
===

### Service Client Updates
* `service/marketplacecommerceanalytics`: Updates service documentation
  * Documentation updates for AWS Marketplace Commerce Analytics.
* `service/s3`: Updates service API and documentation
  * API Update for S3: Adding Object Tagging Header to MultipartUpload Initialization

Release v1.10.5 (2017-06-29)
===

### Service Client Updates
* `aws/endpoints`: Updated Regions and Endpoints metadata.
* `service/events`: Updates service API and documentation
  * CloudWatch Events now allows different AWS accounts to share events with each other through a new resource called event bus. Event buses accept events from AWS services, other AWS accounts and PutEvents API calls. Currently all AWS accounts have one default event bus. To send events to another account, customers simply write rules to match the events of interest and attach an event bus in the receiving account as the target to the rule. The PutTargets API has been updated to allow adding cross account event buses as targets. In addition, we have released two new APIs - PutPermission and RemovePermission - that enables customers to add/remove permissions to their default event bus.
* `service/gamelift`: Updates service API and documentation
  * Allow developers to download GameLift fleet creation logs to assist with debugging.
* `service/ssm`: Updates service API and documentation
  * Adding Resource Data Sync support to SSM Inventory.  New APIs:  * CreateResourceDataSync - creates a new resource data sync configuration,  * ListResourceDataSync - lists existing resource data sync configurations,  * DeleteResourceDataSync - deletes an existing resource data sync configuration.

Release v1.10.4 (2017-06-27)
===

### Service Client Updates
* `service/servicecatalog`: Updates service API, documentation, and paginators
  * Proper tagging of resources is critical to post-launch operations such as billing, cost allocation, and resource management. By using Service Catalog's TagOption Library, administrators can define a library of re-usable TagOptions that conform to company standards, and associate these with Service Catalog portfolios and products. Learn how to move your current tags to the new library, create new TagOptions, and view and associate your library items with portfolios and products. Understand how to ensure that the right tags are created on products launched through Service Catalog and how to provide users with defined selectable tags.

### SDK Bugs
* `aws/signer/v4`: checking length on `stripExcessSpaces` [#1372](https://github.com/aws/aws-sdk-go/issues/1372)
  * Fixes a bug where `stripExcessSpaces` did not check length against the slice.
  * Fixes: [#1371](https://github.com/aws/aws-sdk-go/issues/1371)
Release v1.10.3 (2017-06-23)
===

### Service Client Updates
* `service/lambda`: Updates service API and documentation
  * The Lambda Invoke API will now throw new exception InvalidRuntimeException (status code 502) for invokes with deprecated runtimes.

Release v1.10.2 (2017-06-22)
===

### Service Client Updates
* `service/codepipeline`: Updates service API, documentation, and paginators
  * A new API, ListPipelineExecutions, enables you to retrieve summary information about the most recent executions in a pipeline, including pipeline execution ID, status, start time, and last updated time. You can request information for a maximum of 100 executions. Pipeline execution data is available for the most recent 12 months of activity.
* `service/dms`: Updates service API and documentation
  * Added tagging for DMS certificates.
* `service/elasticloadbalancing`: Updates service waiters
* `aws/endpoints`: Updated Regions and Endpoints metadata.
* `service/lightsail`: Updates service API and documentation
  * This release adds a new nextPageToken property to the result of the GetOperationsForResource API. Developers can now get the next set of items in a list by making subsequent calls to GetOperationsForResource API with the token from the previous call. This release also deprecates the nextPageCount property, which previously returned null (use the nextPageToken property instead). This release also deprecates the customImageName property on the CreateInstancesRequest class, which was previously ignored by the API.
* `service/route53`: Updates service API and documentation
  * This release reintroduces the HealthCheckInUse exception.

Release v1.10.1 (2017-06-21)
===

### Service Client Updates
* `service/dax`: Adds new service
  * Amazon DynamoDB Accelerator (DAX) is a fully managed, highly available, in-memory cache for DynamoDB that delivers up to a 10x performance improvement - from milliseconds to microseconds - even at millions of requests per second. DAX does all the heavy lifting required to add in-memory acceleration to your DynamoDB tables, without requiring developers to manage cache invalidation, data population, or cluster management.
* `service/route53`: Updates service API and documentation
  * Amazon Route 53 now supports multivalue answers in response to DNS queries, which lets you route traffic approximately randomly to multiple resources, such as web servers. Create one multivalue answer record for each resource and, optionally, associate an Amazon Route 53 health check with each record, and Amazon Route 53 responds to DNS queries with up to eight healthy records.
* `service/ssm`: Updates service API, documentation, and paginators
  * Adding hierarchy support to the SSM Parameter Store API. Added support tor tagging. New APIs: GetParameter - retrieves one parameter, DeleteParameters - deletes multiple parameters (max number 10), GetParametersByPath - retrieves parameters located in the hierarchy. Updated APIs: PutParameter - added ability to enforce parameter value by applying regex (AllowedPattern), DescribeParameters - modified to support Tag filtering.
* `service/waf`: Updates service API and documentation
  * You can now create, edit, update, and delete a new type of WAF rule with a rate tracking component.
* `service/waf-regional`: Updates service API and documentation

Release v1.10.0 (2017-06-20)
===

### Service Client Updates
* `service/workdocs`: Updates service API and documentation
  * This release provides a new API to retrieve the activities performed by WorkDocs users.

### SDK Features
* `aws/credentials/plugincreds`: Add support for Go plugin for credentials [#1320](https://github.com/aws/aws-sdk-go/pull/1320)
  * Adds support for using plugins to retrieve credentials for API requests. This change adds a new package plugincreds under aws/credentials. See the `example/aws/credentials/plugincreds` folder in the SDK for example usage.

Release v1.9.00 (2017-06-19)
===

### Service Client Updates
* `service/organizations`: Updates service API and documentation
  * Improvements to Exception Modeling

### SDK Features
* `service/s3/s3manager`: Adds batch operations to s3manager [#1333](https://github.com/aws/aws-sdk-go/pull/1333)
  * Allows for batch upload, download, and delete of objects. Also adds the interface pattern to allow for easy traversal of objects. E.G `DownloadWithIterator`, `UploadWithIterator`, and `BatchDelete`. `BatchDelete` also contains a utility iterator using the `ListObjects` API to easily delete a list of objects.
  
Release v1.8.44 (2017-06-16)
===

### Service Client Updates
* `service/xray`: Updates service API, documentation, and paginators
  * Add a response time histogram to the services in response of GetServiceGraph API.

Release v1.8.43 (2017-06-15)
===

### Service Client Updates
* `service/ec2`: Updates service API and documentation
  * Adds API to describe Amazon FPGA Images (AFIs) available to customers, which includes public AFIs, private AFIs that you own, and AFIs owned by other AWS accounts for which you have load permissions.
* `service/ecs`: Updates service API and documentation
  * Added support for cpu, memory, and memory reservation container overrides on the RunTask and StartTask APIs.
* `service/iot`: Updates service API and documentation
  * Revert the last release: remove CertificatePem from DescribeCertificate API.
* `service/servicecatalog`: Updates service API, documentation, and paginators
  * Added ProvisioningArtifactSummaries to DescribeProductAsAdmin's output to show the provisioning artifacts belong to the product. Allow filtering by SourceProductId in SearchProductsAsAdmin for AWS Marketplace products. Added a verbose option to DescribeProvisioningArtifact to display the CloudFormation template used to create the provisioning artifact.Added DescribeProvisionedProduct API. Changed the type of ProvisionedProduct's Status to be distinct from Record's Status. New ProvisionedProduct's Status are AVAILABLE, UNDER_CHANGE, TAINTED, ERROR. Changed Record's Status set of values to CREATED, IN_PROGRESS, IN_PROGRESS_IN_ERROR, SUCCEEDED, FAILED.

### SDK Bugs
* `private/model/api`: Fix RESTXML support for XML Namespace [#1343](https://github.com/aws/aws-sdk-go/pull/1343)
  * Fixes a bug with the SDK's generation of services using the REST XML protocol not annotating shape references with the XML Namespace attribute.
  * Fixes [#1334](https://github.com/aws/aws-sdk-go/pull/1334)
Release v1.8.42 (2017-06-14)
===

### Service Client Updates
* `service/applicationautoscaling`: Updates service API and documentation
* `service/clouddirectory`: Updates service documentation
  * Documentation update for Cloud Directory

Release v1.8.41 (2017-06-13)
===

### Service Client Updates
* `service/configservice`: Updates service API

Release v1.8.40 (2017-06-13)
===

### Service Client Updates
* `service/rds`: Updates service API and documentation
  * API Update for RDS: this update enables copy-on-write, a new Aurora MySQL Compatible Edition feature that allows users to restore their database, and support copy of TDE enabled snapshot cross region.

### SDK Bugs
* `aws/request`: Fix NewErrParamMinLen to use correct ParamMinLenErrCode [#1336](https://github.com/aws/aws-sdk-go/issues/1336)
  * Fixes the `NewErrParamMinLen` function returning the wrong error code. `ParamMinLenErrCode` should be returned not `ParamMinValueErrCode`.
  * Fixes [#1335](https://github.com/aws/aws-sdk-go/issues/1335)
Release v1.8.39 (2017-06-09)
===

### Service Client Updates
* `aws/endpoints`: Updated Regions and Endpoints metadata.
* `service/opsworks`: Updates service API and documentation
  * Tagging Support for AWS OpsWorks Stacks

Release v1.8.38 (2017-06-08)
===

### Service Client Updates
* `service/iot`: Updates service API and documentation
  * In addition to using certificate ID, AWS IoT customers can now obtain the description of a certificate with the certificate PEM.
* `service/pinpoint`: Updates service API and documentation
  * Starting today Amazon Pinpoint adds SMS Text and Email Messaging support in addition to Mobile Push Notifications, providing developers, product managers and marketers with multi-channel messaging capabilities to drive user engagement in their applications. Pinpoint also enables backend services and applications to message users directly and provides advanced user and app analytics to understand user behavior and messaging performance.
* `service/rekognition`: Updates service API and documentation
  * API Update for AmazonRekognition: Adding RecognizeCelebrities API

Release v1.8.37 (2017-06-07)
===

### Service Client Updates
* `service/codebuild`: Updates service API and documentation
  * Add support to APIs for privileged containers. This change would allow performing privileged operations like starting the Docker daemon inside builds possible in custom docker images.
* `service/greengrass`: Adds new service
  * AWS Greengrass is software that lets you run local compute, messaging, and device state synchronization for connected devices in a secure way. With AWS Greengrass, connected devices can run AWS Lambda functions, keep device data in sync, and communicate with other devices securely even when not connected to the Internet. Using AWS Lambda, Greengrass ensures your IoT devices can respond quickly to local events, operate with intermittent connections, and minimize the cost of transmitting IoT data to the cloud.

Release v1.8.36 (2017-06-06)
===

### Service Client Updates
* `service/acm`: Updates service documentation
  * Documentation update for AWS Certificate Manager.
* `service/cloudfront`: Updates service documentation
  * Doc update to fix incorrect prefix in S3OriginConfig
* `aws/endpoints`: Updated Regions and Endpoints metadata.
* `service/iot`: Updates service API
  * Update client side validation for SalesForce action.

Release v1.8.35 (2017-06-05)
===

### Service Client Updates
* `service/appstream`: Updates service API and documentation
  * AppStream 2.0 Custom Security Groups allows you to easily control what network resources your streaming instances and images have access to. You can assign up to 5 security groups per Fleet to control the inbound and outbound network access to your streaming instances to specific IP ranges, network protocols, or ports.
* `service/iot`: Updates service API, documentation, paginators, and examples
  * Added Salesforce action to IoT Rules Engine.

Release v1.8.34 (2017-06-02)
===

### Service Client Updates
* `service/kinesisanalytics`: Updates service API, documentation, and paginators
  * Kinesis Analytics publishes error messages CloudWatch logs in case of application misconfigurations
* `service/workdocs`: Updates service API and documentation
  * This release includes new APIs to manage tags and custom metadata on resources and also new APIs to add and retrieve comments at the document level.

Release v1.8.33 (2017-06-01)
===

### Service Client Updates
* `service/codedeploy`: Updates service API and documentation
  * AWS CodeDeploy has improved how it manages connections to GitHub accounts and repositories. You can now create and store up to 25 connections to GitHub accounts in order to associate AWS CodeDeploy applications with GitHub repositories. Each connection can support multiple repositories. You can create connections to up to 25 different GitHub accounts, or create more than one connection to a single account. The ListGitHubAccountTokenNames command has been introduced to retrieve the names of stored connections to GitHub accounts that you have created. The name of the connection to GitHub used for an AWS CodeDeploy application is also included in the ApplicationInfo structure.  Two new fields, lastAttemptedDeployment and lastSuccessfulDeployment, have been added to DeploymentGroupInfo to improve the handling of deployment group information in the AWS CodeDeploy console. Information about these latest deployments can also be retrieved using the GetDeploymentGroup and BatchGetDeployment group requests. Also includes a region update  (us-gov-west-1).
* `service/cognitoidentityprovider`: Updates service API, documentation, and paginators
* `service/elbv2`: Updates service API and documentation
* `aws/endpoints`: Updated Regions and Endpoints metadata.
* `service/lexmodelbuildingservice`: Updates service documentation and examples

### SDK Enhancements
* `aws/defaults`: Exports shared credentials and config default filenames used by the SDK. [#1308](https://github.com/aws/aws-sdk-go/pull/1308)
  * Adds SharedCredentialsFilename and SharedConfigFilename functions to defaults package.

### SDK Bugs
* `aws/credentials`: Fixes shared credential provider's default filename on Windows. [#1308](https://github.com/aws/aws-sdk-go/pull/1308)
  * The shared credentials provider would attempt to use the wrong filename on Windows if the `HOME` environment variable was defined.
* `service/s3/s3manager`: service/s3/s3manager: Fix Downloader ignoring Range get parameter [#1311](https://github.com/aws/aws-sdk-go/pull/1311)
  * Fixes the S3 Download Manager ignoring the GetObjectInput's Range parameter. If this parameter is provided it will force the downloader to fallback to a single GetObject request disabling concurrency and automatic part size gets.
  * Fixes [#1296](https://github.com/aws/aws-sdk-go/issues/1296)
Release v1.8.32 (2017-05-31)
===

### Service Client Updates
* `service/rds`: Updates service API and documentation
  * Amazon RDS customers can now easily and quickly stop and start their DB instances.

Release v1.8.31 (2017-05-30)
===

### Service Client Updates
* `service/clouddirectory`: Updates service API, documentation, and paginators
  * Cloud Directory has launched support for Typed Links, enabling customers to create object-to-object relationships that are not hierarchical in nature. Typed Links enable customers to quickly query for data along these relationships. Customers can also enforce referential integrity using Typed Links, ensuring data in use is not inadvertently deleted.
* `service/s3`: Updates service paginators and examples
  * New example snippets for Amazon S3.

Release v1.8.30 (2017-05-25)
===

### Service Client Updates
* `service/appstream`: Updates service API and documentation
  * Support added for persistent user storage, backed by S3.
* `service/rekognition`: Updates service API and documentation
  * Updated the CompareFaces API response to include orientation information, unmatched faces, landmarks, pose, and quality of the compared faces.

Release v1.8.29 (2017-05-24)
===

### Service Client Updates
* `service/iam`: Updates service API
  * The unique ID and access key lengths were extended from 32 to 128
* `service/storagegateway`: Updates service API and documentation
  * Two Storage Gateway data types, Tape and TapeArchive, each have a new response element, TapeUsedInBytes. This element helps you manage your virtual tapes. By using TapeUsedInBytes, you can see the amount of data written to each virtual tape.
* `service/sts`: Updates service API, documentation, and paginators
  * The unique ID and access key lengths were extended from 32 to 128.

Release v1.8.28 (2017-05-23)
===

### Service Client Updates
* `service/databasemigrationservice`: Updates service API, documentation, paginators, and examples
  * This release adds support for using Amazon S3 and Amazon DynamoDB as targets for database migration, and using MongoDB as a source for database migration. For more information, see the AWS Database Migration Service documentation.

Release v1.8.27 (2017-05-22)
===

### Service Client Updates
* `aws/endpoints`: Updated Regions and Endpoints metadata.
* `service/resourcegroupstaggingapi`: Updates service API, documentation, and paginators
  * You can now specify the number of resources returned per page in GetResources operation, as an optional parameter, to easily manage the list of resources returned by your queries.

### SDK Bugs
* `aws/request`: Add support for PUT temporary redirects (307) [#1283](https://github.com/aws/aws-sdk-go/issues/1283)
  * Adds support for Go 1.8's GetBody function allowing the SDK's http request using PUT and POST methods to be redirected with temporary redirects with 307 status code.
  * Fixes: [#1267](https://github.com/aws/aws-sdk-go/issues/1267)
* `aws/request`: Add handling for retrying temporary errors during unmarshal [#1289](https://github.com/aws/aws-sdk-go/issues/1289)
  * Adds support for retrying temporary errors that occur during unmarshaling of a request's response body.
  * Fixes: [#1275](https://github.com/aws/aws-sdk-go/issues/1275)
Release v1.8.26 (2017-05-18)
===

### Service Client Updates
* `service/athena`: Adds new service
  * This release adds support for Amazon Athena. Amazon Athena is an interactive query service that makes it easy to analyze data in Amazon S3 using standard SQL. Athena is serverless, so there is no infrastructure to manage, and you pay only for the queries that you run.
* `service/lightsail`: Updates service API, documentation, and paginators
  * This release adds new APIs that make it easier to set network port configurations on Lightsail instances. Developers can now make a single request to both open and close public ports on an instance using the PutInstancePublicPorts operation.

### SDK Bugs
* `aws/request`: Fix logging from reporting wrong retry request errors #1281
  * Fixes the SDK's retry request logging to report the the actual error that occurred, not a stubbed Unknown error message.
  * Fixes the SDK's response logger to not output the response log multiple times per retry.
Release v1.8.25 (2017-05-17)
===

### Service Client Updates
* `service/autoscaling`: Updates service documentation, paginators, and examples
  * Various Auto Scaling documentation updates
* `service/cloudwatchevents`: Updates service documentation
  * Various CloudWatch Events documentation updates.
* `service/cloudwatchlogs`: Updates service documentation and paginators
  * Various CloudWatch Logs documentation updates.
* `service/polly`: Updates service API
  * Amazon Polly adds new German voice "Vicki"

Release v1.8.24 (2017-05-16)
===

### Service Client Updates
* `service/codedeploy`: Updates service API and documentation
  * This release introduces the previousRevision field in the responses to the GetDeployment and BatchGetDeployments actions. previousRevision provides information about the application revision that was deployed to the deployment group before the most recent successful deployment.  Also, the fileExistsBehavior parameter has been added for CreateDeployment action requests. In the past, if the AWS CodeDeploy agent detected files in a target location that weren't part of the application revision from the most recent successful deployment, it would fail the current deployment by default. This new parameter provides options for how the agent handles these files: fail the deployment, retain the content, or overwrite the content.
* `service/gamelift`: Updates service API and documentation
  * Allow developers to specify how metrics are grouped in CloudWatch for their GameLift fleets. Developers can also specify how many concurrent game sessions activate on a per-instance basis.
* `service/inspector`: Updates service API, documentation, paginators, and examples
  * Adds ability to produce an assessment report that includes detailed and comprehensive results of a specified assessment run.
* `service/kms`: Updates service documentation
  * Update documentation for KMS.

Release v1.8.23 (2017-05-15)
===

### Service Client Updates
* `service/ssm`: Updates service API and documentation
  * UpdateAssociation API now supports updating document name and targets of an association. GetAutomationExecution API can return FailureDetails as an optional field to the StepExecution Object, which contains failure type, failure stage as well as other failure related information for a failed step.

### SDK Enhancements
* `aws/session`: SDK should be able to load multiple custom shared config files. [#1258](https://github.com/aws/aws-sdk-go/issues/1258)
  * This change adds a `SharedConfigFiles` field to the `session.Options` type that allows you to specify the files, and their order, the SDK will use for loading shared configuration and credentials from when the `Session` is created. Use the `NewSessionWithOptions` Session constructor to specify these options. You'll also most likely want to enable support for the shared configuration file's additional attributes by setting `session.Option`'s `SharedConfigState` to `session.SharedConfigEnabled`. 

Release v1.8.22 (2017-05-11)
===

### Service Client Updates
* `service/elb`: Updates service API, documentation, and paginators
* `service/elbv2`: Updates service API and documentation
* `service/lexmodelbuildingservice`: Updates service API and documentation
* `service/organizations`: Updates service API, documentation, paginators, and examples
  * AWS Organizations APIs that return an Account object now include the email address associated with the account’s root user.

Release v1.8.21 (2017-05-09)
===

### Service Client Updates
* `service/codestar`: Updates service documentation
  * Updated documentation for AWS CodeStar.
* `service/workspaces`: Updates service API, documentation, and paginators
  * Doc-only Update for WorkSpaces

Release v1.8.20 (2017-05-04)
===

### Service Client Updates
* `service/ecs`: Updates service API, documentation, and paginators
  * Exposes container instance registration time in ECS:DescribeContainerInstances.
* `aws/endpoints`: Updated Regions and Endpoints metadata.
* `service/marketplaceentitlementservice`: Adds new service
* `service/lambda`: Updates service API and documentation
  * Support for UpdateFunctionCode DryRun option

Release v1.8.19 (2017-04-28)
===

### Service Client Updates
* `service/cloudformation`: Updates service waiters and paginators
  * Adding back the removed waiters and paginators.

Release v1.8.18 (2017-04-28)
===

### Service Client Updates
* `service/cloudformation`: Updates service API, documentation, waiters, paginators, and examples
  * API update for CloudFormation: New optional parameter ClientRequestToken which can be used as an idempotency token to safely retry certain operations as well as tagging StackEvents.
* `service/rds`: Updates service API, documentation, and examples
  * The DescribeDBClusterSnapshots API now returns a SourceDBClusterSnapshotArn field which identifies the source DB cluster snapshot of a copied snapshot.
* `service/rekognition`: Updates service API
  * Fix for missing file type check
* `service/snowball`: Updates service API, documentation, and paginators
  * The Snowball API has a new exception that can be thrown for list operation requests.
* `service/sqs`: Updates service API, documentation, and paginators
  * Adding server-side encryption (SSE) support to SQS by integrating with AWS KMS; adding new queue attributes to SQS CreateQueue, SetQueueAttributes and GetQueueAttributes APIs to support SSE.

Release v1.8.17 (2017-04-26)
===

### Service Client Updates
* `aws/endpoints`: Updated Regions and Endpoints metadata.
* `service/rds`: Updates service API and documentation
  * With Amazon Relational Database Service (Amazon RDS) running MySQL or Amazon Aurora, you can now authenticate to your DB instance using IAM database authentication.

Release v1.8.16 (2017-04-21)
===

### Service Client Updates
* `service/appstream`: Updates service API, documentation, and paginators
  * The new feature named "Default Internet Access" will enable Internet access from AppStream 2.0 instances - image builders and fleet instances. Admins will check a flag either through AWS management console for AppStream 2.0 or through API while creating an image builder or while creating/updating a fleet.
* `service/kinesis`: Updates service API, documentation, waiters, and paginators
  * Adds a new waiter, StreamNotExists, to Kinesis.

### SDK Enhancements
* `aws/endpoints`: Add utilities improving endpoints lookup (#1218)
  * Adds several utilities to the endpoints packages to make looking up partitions, regions, and services easier.
  * Fixes #994

### SDK Bugs
* `private/protocol/xml/xmlutil`: Fix unmarshaling dropping errors (#1219)
  * The XML unmarshaler would drop any serialization or body read error that occurred on the floor effectively hiding any errors that would occur.
  * Fixes #1205
Release v1.8.15 (2017-04-20)
===

### Service Client Updates
* `service/devicefarm`: Updates service API and documentation
  * API Update for AWS Device Farm: Support for Deals and Promotions
* `service/directconnect`: Updates service documentation
  * Documentation updates for AWS Direct Connect.
* `service/elbv2`: Updates service waiters
* `service/kms`: Updates service documentation and examples
  * Doc-only update for Key Management Service (KMS): Update docs for GrantConstraints and GenerateRandom
* `service/route53`: Updates service documentation
  * Release notes: SDK documentation now includes examples for ChangeResourceRecordSets for all types of resource record set, such as weighted, alias, and failover.
* `service/route53domains`: Updates service API, documentation, and paginators
  * Adding examples and other documentation updates.

### SDK Enhancements
* `service/s3`: Add utilities to make getting a bucket's region easier (#1207)
  * Adds two features which make it easier to get a bucket's region, `s3.NormalizeBucketLocation` and `s3manager.GetBucketRegion`.

### SDK Bugs
* `service/s3`: Fix HeadObject's incorrect documented error codes (#1213)
  * The HeadObject's model incorrectly states that the operation can return the NoSuchKey error code.
  * Fixes #1208

Release v1.8.14 (2017-04-19)
===

### Service Client Updates
* `service/apigateway`: Updates service API and documentation
  * Add support for "embed" property.
* `service/codestar`: Adds new service
  * AWS CodeStar is a cloud-based service for creating, managing, and working with software development projects on AWS. An AWS CodeStar project creates and integrates AWS services for your project development toolchain. AWS CodeStar also manages the permissions required for project users.
* `service/ec2`: Updates service API and documentation
  * Adds support for creating an Amazon FPGA Image (AFI) from a specified design checkpoint (DCP).
* `service/iam`: Updates service API and documentation
  * This changes introduces a new IAM role type, Service Linked Role, which works like a normal role but must be managed via services' control.
* `service/lambda`: Updates service API and documentation
  * Lambda integration with CloudDebugger service to enable customers to enable tracing for the Lambda functions and send trace information to the CloudDebugger service.
* `service/lexmodelbuildingservice`: Adds new service
* `service/polly`: Updates service API, documentation, and paginators
  * API Update for Amazon Polly: Add support for speech marks
* `service/rekognition`: Updates service API and documentation
  * Given an image, the API detects explicit or suggestive adult content in the image and returns a list of corresponding labels with confidence scores, as well as a taxonomy (parent-child relation) for each label.

Release v1.8.13 (2017-04-18)
===

### Service Client Updates
* `service/lambda`: Updates service API and documentation
  * You can use tags to group and filter your Lambda functions, making it easier to analyze them for billing allocation purposes. For more information, see Tagging Lambda Functions.  You can now write or upgrade your Lambda functions using Python version 3.6. For more information, see Programming Model for Authoring Lambda Functions in Python. Note: Features will be rolled out in the US regions on 4/19.

### SDK Enhancements
* `aws/request`: add support for appengine's custom standard library (#1190)
  * Remove syscall error checking on appengine platforms.

Release v1.8.12 (2017-04-11)
===

### Service Client Updates
* `service/apigateway`: Updates service API and documentation
  * API Gateway request validators
* `service/batch`: Updates service API and documentation
  * API Update for AWS Batch: Customer provided AMI for MANAGED Compute Environment
* `service/gamelift`: Updates service API and documentation
  * Allows developers to utilize an improved workflow when calling our Queues API and introduces a new feature that allows developers to specify a maximum allowable latency per Queue.
* `service/opsworks`: Updates service API, documentation, and paginators
  * Cloudwatch Logs agent configuration can now be attached to OpsWorks Layers using CreateLayer and UpdateLayer. OpsWorks will then automatically install and manage the CloudWatch Logs agent on the instances part of the OpsWorks Layer.

### SDK Bugs
* `aws/client`: Fix clients polluting handler list (#1197)
  * Fixes the clients potentially polluting the passed in handler list with the client's customizations. This change ensures every client always works with a clean copy of the request handlers and it cannot pollute the handlers back upstream.
  * Fixes #1184
* `aws/request`: Fix waiter error match condition (#1195)
  * Fixes the waiters's matching overwriting the request's err, effectively ignoring the error condition. This broke waiters with the FailureWaiterState matcher state.
Release v1.8.11 (2017-04-07)
===

### Service Client Updates
* `service/redshift`: Updates service API, documentation, and paginators
  * This update adds the GetClusterCredentials API which is used to get temporary login credentials to the cluster. AccountWithRestoreAccess now has a new member AccountAlias, this is the identifier of the AWS support account authorized to restore the specified snapshot. This is added to support the feature where the customer can share their snapshot with the Amazon Redshift Support Account without having to manually specify the AWS Redshift Service account ID on the AWS Console/API.

Release v1.8.10 (2017-04-06)
===

### Service Client Updates
* `service/elbv2`: Updates service documentation

Release v1.8.9 (2017-04-05)
===

### Service Client Updates
* `service/elasticache`: Updates service API, documentation, paginators, and examples
  * ElastiCache added support for testing the Elasticache Multi-AZ feature with Automatic Failover.

Release v1.8.8 (2017-04-04)
===

### Service Client Updates
* `service/cloudwatch`: Updates service API, documentation, and paginators
  * Amazon Web Services announced the immediate availability of two additional alarm configuration rules for Amazon CloudWatch Alarms. The first rule is for configuring missing data treatment. Customers have the options to treat missing data as alarm threshold breached, alarm threshold not breached, maintain alarm state and the current default treatment. The second rule is for alarms based on percentiles metrics that can trigger unnecassarily if the percentile is calculated from a small number of samples. The new rule can treat percentiles with low sample counts as same as missing data. If the first rule is enabled, the same treatment will be applied when an alarm encounters a percentile with low sample counts.

Release v1.8.7 (2017-04-03)
===

### Service Client Updates
* `service/lexruntimeservice`: Updates service API and documentation
  * Adds support to PostContent for speech input

### SDK Enhancements
* `aws/request`: Improve handler copy, push back, push front performance (#1171)
  * Minor optimization to the handler list's handling of copying and pushing request handlers to the handler list.
* Update codegen header to use Go std wording (#1172)
  * Go recently accepted the proposal for standard generated file header wording in, https://golang.org/s/generatedcode.

### SDK Bugs
* `service/dynamodb`: Fix DynamoDB using custom retryer (#1170)
  * Fixes (#1139) the DynamoDB service client clobbering any custom retryer that was passed into the service client or Session's config.
Release v1.8.6 (2017-04-01)
===

### Service Client Updates
* `service/clouddirectory`: Updates service API and documentation
  * ListObjectAttributes now supports filtering by facet.
* `aws/endpoints`: Updated Regions and Endpoints metadata.

Release v1.8.5 (2017-03-30)
===

### Service Client Updates
* `service/cloudformation`: Updates service waiters and paginators
  * Adding paginators for ListExports and ListImports
* `service/cloudfront`: Adds new service
  * Amazon CloudFront now supports user configurable HTTP Read and Keep-Alive Idle Timeouts for your Custom Origin Servers
* `service/configservice`: Updates service documentation
* `aws/endpoints`: Updated Regions and Endpoints metadata.
* `service/resourcegroupstaggingapi`: Adds new service
* `service/storagegateway`: Updates service API and documentation
  * File gateway mode in AWS Storage gateway provides access to objects in S3 as files on a Network File System (NFS) mount point. Once a file share is created, any changes made externally to the S3 bucket will not be reflected by the gateway. Using the cache refresh feature in this update, the customer can trigger an on-demand scan of the keys in their S3 bucket and refresh the file namespace cached on the gateway. It takes as an input the fileShare ARN and refreshes the cache for only that file share. Additionally there is new functionality on file gateway that allows you configure what squash options they would like on their file share, this allows a customer to configure their gateway to not squash root permissions. This can be done by setting options in NfsOptions for CreateNfsFileShare and UpdateNfsFileShare APIs.

Release v1.8.4 (2017-03-28)
===

### Service Client Updates
* `service/batch`: Updates service API, documentation, and paginators
  * Customers can now provide a retryStrategy as part of the RegisterJobDefinition and SubmitJob API calls. The retryStrategy object has a number value for attempts. This is the number of non successful executions before a job is considered FAILED. In addition, the JobDetail object now has an attempts field and shows all execution attempts.
* `service/ec2`: Updates service API and documentation
	* Customers can now tag their Amazon EC2 Instances and Amazon EBS Volumes at
	the time of their creation. You can do this from the EC2 Instance launch
	wizard or through the RunInstances or CreateVolume APIs. By tagging
	resources at the time of creation, you can eliminate the need to run custom
	tagging scripts after resource creation. In addition, you can now set
	resource-level permissions on the CreateVolume, CreateTags, DeleteTags, and
	the RunInstances APIs. This allows you to implement stronger security
	policies by giving you more granular control over which users and groups
	have access to these APIs. You can also enforce the use of tagging and
	control what tag keys and values are set on your resources. When you combine
	tag usage and resource-level IAM policies together, you can ensure your
	instances and volumes are properly secured upon creation and achieve more
	accurate cost allocation reporting. These new features are provided at no
	additional cost.

### SDK Enhancements
* `aws/request`: Add retry support for RequestTimeoutException (#1158)
  * Adds support for retrying RequestTimeoutException error code that is returned by some services.

### SDK Bugs
* `private/model/api`: Fix Waiter and Paginators panic on nil param inputs (#1157)
  * Corrects the code generation for Paginators and waiters that caused a panic if nil input parameters were used with the operations.
Release v1.8.3 (2017-03-27)
===

## Service Client Updates
* `service/ssm`: Updates service API, documentation, and paginators
  * Updated validation rules for SendCommand and RegisterTaskWithMaintenanceWindow APIs.
Release v1.8.2 (2017-03-24)
===

Service Client Updates
---
* `service/applicationautoscaling`: Updates service API, documentation, and paginators
  * Application AutoScaling is launching support for a new target resource (AppStream 2.0 Fleets) as a scalable target.
* `service/cloudtrail`: Updates service API and documentation
  * Doc-only Update for CloudTrail: Add required parameters for GetEventSelectors and PutEventSelectors

Release v1.8.1 (2017-03-23)
===

Service Client Updates
---
* `service/applicationdiscoveryservice`: Updates service API, documentation, and paginators
  * Adds export configuration options to the AWS Discovery Service API.
* `service/elbv2`: Updates waiters
* `aws/endpoints`: Updated Regions and Endpoints metadata.
* `service/lambda`: Updates service API and paginators
  * Adds support for new runtime Node.js v6.10 for AWS Lambda service

Release v1.8.0 (2017-03-22)
===

Service Client Updates
---
* `service/codebuild`: Updates service documentation
* `service/directconnect`: Updates service API
  * Deprecated DescribeConnectionLoa, DescribeInterconnectLoa, AllocateConnectionOnInterconnect and DescribeConnectionsOnInterconnect operations in favor of DescribeLoa, DescribeLoa, AllocateHostedConnection and DescribeHostedConnections respectively.
* `service/marketplacecommerceanalytics`: Updates service API, documentation, and paginators
  * This update adds a new data set, us_sales_and_use_tax_records, which enables AWS Marketplace sellers to programmatically access to their U.S. Sales and Use Tax report data.
* `service/pinpoint`: Updates service API and documentation
  * Amazon Pinpoint User Segmentation
  * Added ability to segment endpoints by user attributes in addition to endpoint attributes. Amazon Pinpoint Event Stream Preview
  * Added functionality to publish raw app analytics and campaign events data as events streams to Kinesis and Kinesis Firehose
  * The feature provides developers with increased flexibility of exporting raw events to S3, Redshift, Elasticsearch using a Kinesis Firehose stream or enable real time event processing use cases using a Kinesis stream
* `service/rekognition`: Updates service documentation.

SDK Features
---
* `aws/request`: Add support for context.Context to SDK API operation requests (#1132)
  * Adds support for context.Context to the SDK by adding `WithContext` methods for each API operation, Paginators and Waiters. e.g `PutObjectWithContext`. This change also adds the ability to provide request functional options to the method calls instead of requiring you to use the `Request` API operation method (e.g `PutObjectRequest`).
  * Adds a `Complete` Request handler list that will be called ever time a request is completed. This includes both success and failure. Complete will only be called once per API operation request.
  * `private/waiter` package moved from the private group to `aws/request/waiter` and made publicly available.
  * Adds Context support to all API operations, Waiters(WaitUntil) and Paginators(Pages) methods.
  * Adds Context support for s3manager and s3crypto clients.

SDK Enhancements
---
* `aws/signer/v4`: Adds support for unsigned payload signer config (#1130)
  * Adds configuration option to the v4.Signer to specify the request's body should not be signed. This will only correclty function on services that support unsigned payload. e.g. S3, Glacier. 

SDK Bug Fixes
---
* `service/s3`: Fix S3 HostID to be available in S3 request error message (#1131)
  * Adds a new type s3.RequestFailure which exposes the S3 HostID value from a S3 API operation response. This is helpful when you have an error with S3, and need to contact support. Both RequestID and HostID are needed.
* `private/model/api`: Do not return a link if uid is empty (#1133)
  * Fixes SDK's doc generation to not generate API reference doc links if the SDK us unable to create a valid link.
* `aws/request`: Optimization to handler list copy to prevent multiple alloc calls. (#1134)
Release v1.7.9 (2017-03-13)
===

Service Client Updates
---
* `service/devicefarm`: Updates service API, documentation, paginators, and examples
  * Network shaping allows users to simulate network connections and conditions while testing their Android, iOS, and web apps with AWS Device Farm.
* `service/cloudwatchevents`: Updates service API, documentation, and examples

SDK Enhancement
===
* `aws/session`: Add support for side loaded CA bundles (#1117)
  * Adds supports for side loading Certificate Authority bundle files to the SDK using AWS_CA_BUNDLE environment variable or CustomCABundle session option.
* `service/s3/s3crypto`: Add support for AES/CBC/PKCS5Padding (#1124)

SDK Bug
===
* `service/rds`: Fixing issue when not providing `SourceRegion` on cross
region operations (#1127)
* `service/rds`: Enables cross region for `CopyDBClusterSnapshot` and
`CreateDBCluster` (#1128)

Release v1.7.8 (2017-03-10)
===

Service Client Updates
---
* `service/codedeploy`: Updates service paginators
  * Add paginators for Codedeploy
* `service/emr`: Updates service API, documentation, and paginators
  * This release includes support for instance fleets in Amazon EMR.

Release v1.7.7 (2017-03-09)
===

Service Client Updates
---
* `service/apigateway`: Updates service API, documentation, and paginators
  * API Gateway has added support for ACM certificates on custom domain names. Both Amazon-issued certificates and uploaded third-part certificates are supported.
* `service/clouddirectory`: Updates service API, documentation, and paginators
  * Introduces a new Cloud Directory API that enables you to retrieve all available parent paths for any type of object (a node, leaf node, policy node, and index node) in a hierarchy.

Release v1.7.6 (2017-03-09)
===

Service Client Updates
---
* `service/organizations`: Updates service documentation and examples
  * Doc-only Update for Organizations: Add SDK Code Snippets
* `service/workdocs`: Adds new service
  * The Administrative SDKs for Amazon WorkDocs provides full administrator level access to WorkDocs site resources, allowing developers to integrate their applications to manage WorkDocs users, content and permissions programmatically

Release v1.7.5 (2017-03-08)
===

Service Client Updates
---
* `aws/endpoints`: Updated Regions and Endpoints metadata.
* `service/rds`: Updates service API and documentation
  * Add support to using encrypted clusters as cross-region replication masters. Update CopyDBClusterSnapshot API to support encrypted cross region copy of Aurora cluster snapshots.

Release v1.7.4 (2017-03-06)
===

Service Client Updates
---
* `service/budgets`: Updates service API and paginators
  * When creating or editing a budget via the AWS Budgets API you can define notifications that are sent to subscribers when the actual or forecasted value for cost or usage exceeds the notificationThreshold associated with the budget notification object. Starting today, the maximum allowed value for the notificationThreshold was raised from 100 to 300. This change was made to give you more flexibility when setting budget notifications.
* `service/cloudtrail`: Updates service documentation and paginators
  * Doc-only update for AWSCloudTrail: Updated links/descriptions
* `aws/endpoints`: Updated Regions and Endpoints metadata.
* `service/opsworkscm`: Updates service API, documentation, and paginators
  * OpsWorks for Chef Automate has added a new field "AssociatePublicIpAddress" to the CreateServer request, "CloudFormationStackArn" to the Server model and "TERMINATED" server state.


Release v1.7.3 (2017-02-28)
===

Service Client Updates
---
* `service/mturk`: Renaming service
  * service/mechanicalturkrequesterservice was renamed to service/mturk. Be sure to change any references of the old client to the new.

Release v1.7.2 (2017-02-28)
===

Service Client Updates
---
* `service/dynamodb`: Updates service API and documentation
  * Release notes: Time to Live (TTL) is a feature that allows you to define when items in a table expire and can be purged from the database, so that you don't have to track expired data and delete it manually. With TTL enabled on a DynamoDB table, you can set a timestamp for deletion on a per-item basis, allowing you to limit storage usage to only those records that are relevant.
* `service/iam`: Updates service API, documentation, and paginators
  * This release adds support for AWS Organizations service control policies (SCPs) to SimulatePrincipalPolicy operation. If there are SCPs associated with the simulated user's account, their effect on the result is captured in the OrganizationDecisionDetail element in the EvaluationResult.
* `service/mechanicalturkrequesterservice`: Adds new service
  * Amazon Mechanical Turk is a web service that provides an on-demand, scalable, human workforce to complete jobs that humans can do better than computers, for example, recognizing objects in photos.
* `service/organizations`: Adds new service
  * AWS Organizations is a web service that enables you to consolidate your multiple AWS accounts into an organization and centrally manage your accounts and their resources.
* `service/dynamodbstreams`: Updates service API, documentation, and paginators
* `service/waf`: Updates service API, documentation, and paginators
  * Aws WAF - For GetSampledRequests action, changed max number of samples from 100 to 500.
* `service/wafregional`: Updates service API, documentation, and paginators

Release v1.7.1 (2017-02-24)
===

Service Client Updates
---
* `service/elasticsearchservice`: Updates service API, documentation, paginators, and examples
  * Added three new API calls to existing Amazon Elasticsearch service to expose Amazon Elasticsearch imposed limits to customers.

Release v1.7.0 (2017-02-23)
===

Service Client Updates
---
* `service/ec2`: Updates service API
  * New EC2 I3 instance type

SDK Bug
---
* `service/s3/s3manager`: Adding support for SSE (#1097)
  * Fixes SSE fields not being applied to a part during multi part upload.

SDK Feature
---
* `aws/session`: Add support for AssumeRoles with MFA (#1088)
  * Adds support for assuming IAM roles with MFA enabled. A TokenProvider func was added to stscreds.AssumeRoleProvider that will be called each time the role's credentials need to be refreshed. A basic token provider that sources the MFA token from stdin as stscreds.StdinTokenProvider.
* `aws/session`: Update SDK examples and docs to use session.Must (#1099)
  * Updates the SDK's example and docs to use session.Must where possible to highlight its usage as apposed to session error checking that is most cases errors will be terminal to the application anyways.
Release v1.6.27 (2017-02-22)
===

Service Client Updates
---
* `service/clouddirectory`: Updates service documentation
  * ListObjectAttributes documentation updated based on forum feedback
* `service/elasticbeanstalk`: Updates service API, documentation, and paginators
  * Elastic Beanstalk adds support for creating and managing custom platform.
* `service/gamelift`: Updates service API, documentation, and paginators
  * Allow developers to configure global queues for creating GameSessions. Allow PlayerData on PlayerSessions to store player-specific data.
* `service/route53`: Updates service API, documentation, and examples
  * Added support for operations CreateVPCAssociationAuthorization and DeleteVPCAssociationAuthorization to throw a ConcurrentModification error when a conflicting modification occurs in parallel to the authorizations in place for a given hosted zone.

Release v1.6.26 (2017-02-21)
===

Service Client Updates
---
* `service/ec2`: Updates service API and documentation
  * Added the billingProduct parameter to the RegisterImage API.

Release v1.6.25 (2017-02-17)
===

Service Client Updates
---
* `service/directconnect`: Updates service API, documentation, and paginators
  * This update will introduce the ability for Direct Connect customers to take advantage of Link Aggregation (LAG).     This allows you to bundle many individual physical interfaces into a single logical interface, referred to as a LAG.     This makes administration much simpler as the majority of configuration is done on the LAG while you are free     to add or remove physical interfaces from the bundle as bandwidth demand increases or decreases. A concrete example     of the simplification added by LAG is that customers need only a single BGP session as opposed to one session per     physical connection.

Release v1.6.24 (2017-02-16)
===

Service Client Updates
---
* `service/cognitoidentity`: Updates service API, documentation, and paginators
  * Allow createIdentityPool and updateIdentityPool API to set server side token check value on identity pool
* `service/configservice`: Updates service API and documentation
  * AWS Config now supports a new test mode for the PutEvaluations API. Set the TestMode parameter to true in your custom rule to verify whether your AWS Lambda function will deliver evaluation results to AWS Config. No updates occur to your existing evaluations, and evaluation results are not sent to AWS Config.

Release v1.6.23 (2017-02-15)
===

Service Client Updates
---
* `service/kms`: Updates service API, documentation, paginators, and examples
  * his release of AWS Key Management Service introduces the ability to tag keys. Tagging keys can help you organize your keys and track your KMS costs in the cost allocation report. This release also increases the maximum length of a key ID to accommodate ARNs that include a long key alias.

Release v1.6.22 (2017-02-14)
===

Service Client Updates
---
* `service/ec2`: Updates service API, documentation, and paginators
  * Adds support for the new Modify Volumes apis.

Release v1.6.21 (2017-02-11)
===

Service Client Updates
---
* `service/storagegateway`: Updates service API, documentation, and paginators
  * File gateway mode in AWS Storage gateway provides access to objects in S3 as files on a Network File System (NFS) mount point. This is done by creating Nfs file shares using existing APIs CreateNfsFileShare. Using the feature in this update, the customer can restrict the clients that have read/write access to the gateway by specifying the list of clients as a list of IP addresses or CIDR blocks. This list can be specified using the API CreateNfsFileShare while creating new file shares, or UpdateNfsFileShare while update existing file shares. To find out the list of clients that have access, the existing API DescribeNfsFileShare will now output the list of clients that have access.

Release v1.6.20 (2017-02-09)
===

Service Client Updates
---
* `service/ec2`: Updates service API and documentation
  * This feature allows customers to associate an IAM profile to running instances that do not have any.
* `service/rekognition`: Updates service API and documentation
  * DetectFaces and IndexFaces operations now return an estimate of the age of the face as an age range.

SDK Features
---
* `aws/endpoints`: Add option to resolve unknown endpoints (#1074)
Release v1.6.19 (2017-02-08)
===

Service Client Updates
---
* `aws/endpoints`: Updated Regions and Endpoints metadata.
* `service/glacier`: Updates service examples
	* Doc Update
* `service/lexruntimeservice`: Adds new service
	* Preview release

SDK Bug Fixes
---
* `private/protocol/json`: Fixes json to throw an error if a float number is (+/-)Inf and NaN (#1068)
* `private/model/api`: Fix documentation error listing (#1067)

SDK Features
---
* `private/model`: Add service response error code generation (#1061)

Release v1.6.18 (2017-01-27)
===

Service Client Updates
---
* `service/clouddirectory`: Adds new service
  * Amazon Cloud Directory is a highly scalable, high performance, multi-tenant directory service in the cloud. Its web-based directories make it easy for you to organize and manage application resources such as users, groups, locations, devices, policies, and the rich relationships between them.
* `service/codedeploy`: Updates service API, documentation, and paginators
  * This release of AWS CodeDeploy introduces support for blue/green deployments. In a blue/green deployment, the current set of instances in a deployment group is replaced by new instances that have the latest application revision installed on them. After traffic is rerouted behind a load balancer to the replacement instances, the original instances can be terminated automatically or kept running for other uses.
* `service/ec2`: Updates service API and documentation
  * Adds instance health check functionality to replace unhealthy EC2 Spot fleet instances with fresh ones.
* `service/rds`: Updates service API and documentation
  * Snapshot Engine Version Upgrade

Release v1.6.17 (2017-01-25)
===

Service Client Updates
---
* `service/elbv2`: Updates service API, documentation, and paginators
  * Application Load Balancers now support native Internet Protocol version 6 (IPv6) in an Amazon Virtual Private Cloud (VPC). With this ability, clients can now connect to the Application Load Balancer in a dual-stack mode via either IPv4 or IPv6.
* `service/rds`: Updates service API and documentation
  * Cross Region Read Replica Copying (CreateDBInstanceReadReplica)

Release v1.6.16 (2017-01-24)
===

Service Client Updates
---
* `service/codebuild`: Updates service documentation and paginators
  * Documentation updates
* `service/codecommit`: Updates service API, documentation, and paginators
  * AWS CodeCommit now includes the option to view the differences between a commit and its parent commit from within the console. You can view the differences inline (Unified view) or side by side (Split view). To view information about the differences between a commit and something other than its parent, you can use the AWS CLI and the get-differences and get-blob commands, or you can use the GetDifferences and GetBlob APIs.
* `service/ecs`: Updates service API and documentation
  * Amazon ECS now supports a state for container instances that can be used to drain a container instance in preparation for maintenance or cluster scale down.

Release v1.6.15 (2017-01-20)
===

Service Client Updates
---
* `service/acm`: Updates service API, documentation, and paginators
  * Update for AWS Certificate Manager: Updated response elements for DescribeCertificate API in support of managed renewal
* `service/health`: Updates service documentation

Release v1.6.14 (2017-01-19)
===

Service Client Updates
---
* `service/ec2`: Updates service API, documentation, and paginators
  * Amazon EC2 Spot instances now support dedicated tenancy, providing the ability to run Spot instances single-tenant manner on physically isolated hardware within a VPC to satisfy security, privacy, or other compliance requirements. Dedicated Spot instances can be requested using RequestSpotInstances and RequestSpotFleet.

Release v1.6.13 (2017-01-18)
===

Service Client Updates
---
* `service/rds`: Updates service API, documentation, and paginators

Release v1.6.12 (2017-01-17)
===

Service Client Updates
---
* `service/dynamodb`: Updates service API, documentation, and paginators
  * Tagging Support for Amazon DynamoDB Tables and Indexes
* `aws/endpoints`: Updated Regions and Endpoints metadata.
* `service/glacier`: Updates service API, paginators, and examples
  * Doc-only Update for Glacier: Added code snippets
* `service/polly`: Updates service documentation and examples
  * Doc-only update for Amazon Polly -- added snippets
* `service/rekognition`: Updates service documentation and paginators
  * Added code samples to Rekognition reference topics.
* `service/route53`: Updates service API and paginators
  * Add ca-central-1 and eu-west-2 enum values to CloudWatchRegion enum

Release v1.6.11 (2017-01-16)
===

Service Client Updates
---
* `service/configservice`: Updates service API, documentation, and paginators
* `service/costandusagereportservice`: Adds new service
  * The AWS Cost and Usage Report Service API allows you to enable and disable the Cost & Usage report, as well as modify the report name, the data granularity, and the delivery preferences.
* `service/dynamodb`: Updates service API, documentation, and examples
  * Snippets for the DynamoDB API.
* `service/elasticache`: Updates service API, documentation, and examples
  * Adds new code examples.
* `aws/endpoints`: Updated Regions and Endpoints metadata.

Release v1.6.10 (2017-01-04)
===

Service Client Updates
---
* `service/configservice`: Updates service API and documentation
  * AWSConfig is planning to add support for OversizedConfigurationItemChangeNotification message type in putConfigRule. After this release customers can use/write rules based on OversizedConfigurationItemChangeNotification mesage type.
* `service/efs`: Updates service API, documentation, and examples
  * Doc-only Update for EFS: Added code snippets
* `service/iam`: Updates service documentation and examples
* `service/lambda`: Updates service documentation and examples
  * Doc only updates for Lambda: Added code snippets
* `service/marketplacecommerceanalytics`: Updates service API and documentation
  * Added support for data set disbursed_amount_by_instance_hours, with historical data available starting 2012-09-04. New data is published to this data set every 30 days.
* `service/rds`: Updates service documentation
  * Updated documentation for CopyDBSnapshot.
* `service/rekognition`: Updates service documentation and examples
  * Doc-only Update for Rekognition: Added code snippets
* `service/snowball`: Updates service examples
* `service/dynamodbstreams`: Updates service API and examples
  * Doc-only Update for DynamoDB Streams:  Added code snippets

SDK Feature
---
* `private/model/api`: Increasing the readability of code generated files. (#1024)
Release v1.6.9 (2016-12-30)
===

Service Client Updates
---
* `service/codedeploy`: Updates service API and documentation
  * CodeDeploy will support Iam Session Arns in addition to Iam User Arns for on premise host authentication.
* `service/ecs`: Updates service API and documentation
  * Amazon EC2 Container Service (ECS) now supports the ability to customize the placement of tasks on container instances.
* `aws/endpoints`: Updated Regions and Endpoints metadata.

Release v1.6.8 (2016-12-22)
===

Service Client Updates
---
* `service/apigateway`: Updates service API and documentation
  * Amazon API Gateway is adding support for generating SDKs in more languages. This update introduces two new operations used to dynamically discover these SDK types and what configuration each type accepts.
* `service/directoryservice`: Updates service documentation
  * Added code snippets for the DS SDKs
* `service/elasticbeanstalk`: Updates service API and documentation
* `service/iam`: Updates service API and documentation
  * Adds service-specific credentials to IAM service to make it easier to onboard CodeCommit customers.  These are username/password credentials that work with a single service.
* `service/kms`: Updates service API, documentation, and examples
  * Update docs and add SDK examples

Release v1.6.7 (2016-12-22)
===

Service Client Updates
---
* `service/ecr`: Updates service API and documentation
* `aws/endpoints`: Updated Regions and Endpoints metadata.
* `service/rds`: Updates service API and documentation
  * Cross Region Encrypted Snapshot Copying (CopyDBSnapshot)

Release v1.6.6 (2016-12-20)
===

Service Client Updates
---
* `aws/endpoints`: Updated Regions and Endpoints metadata.
* `service/firehose`: Updates service API, documentation, and examples
  * Processing feature enables users to process and modify records before Amazon Firehose delivers them to destinations.
* `service/route53`: Updates service API and documentation
  * Enum updates for eu-west-2 and ca-central-1
* `service/storagegateway`: Updates service API, documentation, and examples
  * File gateway is a new mode in the AWS Storage Gateway that support a file interface into S3, alongside the current block-based volume and VTL storage. File gateway combines a service and virtual software appliance, enabling you to store and retrieve objects in Amazon S3 using industry standard file protocols such as NFS. The software appliance, or gateway, is deployed into your on-premises environment as a virtual machine (VM) running on VMware ESXi. The gateway provides access to objects in S3 as files on a Network File System (NFS) mount point.

Release v1.6.5 (2016-12-19)
===

Service Client Updates
---
* `service/cloudformation`: Updates service documentation
  * Minor doc update for CloudFormation.
* `service/cloudtrail`: Updates service paginators
* `service/cognitoidentity`: Updates service API and documentation
  * We are adding Groups to Cognito user pools. Developers can perform CRUD operations on groups, add and remove users from groups, list users in groups, etc. We are adding fine-grained role-based access control for Cognito identity pools. Developers can configure an identity pool to get the IAM role from an authenticated user's token, or they can configure rules that will map a user to a different role
* `service/applicationdiscoveryservice`: Updates service API and documentation
  * Adds new APIs to group discovered servers into Applications with get summary and neighbors. Includes additional filters for ListConfigurations and DescribeAgents API.
* `service/inspector`: Updates service API, documentation, and examples
  * Doc-only Update for Inspector: Adding SDK code snippets for Inspector
* `service/sqs`: Updates service documentation

SDK Bug Fixes
---
* `aws/request`: Add PriorRequestNotComplete to throttle retry codes (#1011)
  * Fixes: Not retrying when PriorRequestNotComplete #1009

SDK Feature
---
* `private/model/api`: Adds crosslinking to service documentation (#1010)

Release v1.6.4 (2016-12-15)
===

Service Client Updates
---
* `service/cognitoidentityprovider`: Updates service API and documentation
* `aws/endpoints`: Updated Regions and Endpoints metadata.
* `service/ssm`: Updates service API and documentation
  * This will provide customers with access to the Patch Baseline and Patch Compliance APIs.

SDK Bug Fixes
---
* `service/route53`: Fix URL path cleaning for Route53 API requests (#1006)
  * Fixes: SerializationError when using Route53 ChangeResourceRecordSets #1005
* `aws/request`: Add PriorRequestNotComplete to throttle retry codes (#1002)
  * Fixes: Not retrying when PriorRequestNotComplete #1001

Release v1.6.3 (2016-12-14)
===

Service Client Updates
---
* `service/batch`: Adds new service
  * AWS Batch is a batch computing service that lets customers define queues and compute environments and then submit work as batch jobs.
* `service/databasemigrationservice`: Updates service API and documentation
  * Adds support for SSL enabled Oracle endpoints and task modification.
* `service/elasticbeanstalk`: Updates service documentation
* `aws/endpoints`: Updated Regions and Endpoints metadata.
* `service/cloudwatchlogs`: Updates service API and documentation
  * Add support for associating LogGroups with AWSTagris tags
* `service/marketplacecommerceanalytics`: Updates service API and documentation
  * Add new enum to DataSetType: sales_compensation_billed_revenue
* `service/rds`: Updates service documentation
  * Doc-only Update for RDS: New versions available in CreateDBInstance
* `service/sts`: Updates service documentation
  * Adding Code Snippet Examples for SDKs for STS

SDK Bug Fixes
---
* `aws/request`: Fix retrying timeout requests (#981)
  * Fixes: Requests Retrying is broken if the error was caused due to a client timeout #947
* `aws/request`: Fix for Go 1.8 request incorrectly sent with body (#991)
  * Fixes: service/route53: ListHostedZones hangs and then fails with go1.8 #984
* private/protocol/rest: Use RawPath instead of Opaque (#993)
  * Fixes: HTTP2 request failing with REST protocol services, e.g AWS X-Ray
* private/model/api: Generate REST-JSON JSONVersion correctly (#998)
  * Fixes: REST-JSON protocol service code missing JSONVersion metadata.

Release v1.6.2 (2016-12-08)
===

Service Client Updates
---
* `service/cloudfront`: Add lambda function associations to cache behaviors
* `service/codepipeline`: This is a doc-only update request to incorporate some recent minor revisions to the doc content.
* `service/rds`: Updates service API and documentation
* `service/wafregional`: With this new feature, customers can use AWS WAF directly on Application Load Balancers in a VPC within available regions to protect their websites and web services from malicious attacks such as SQL injection, Cross Site Scripting, bad bots, etc.

Release v1.6.1 (2016-12-07)
===

Service Client Updates
---
* `service/config`: Updates service API
* `service/s3`: Updates service API
* `service/sqs`: Updates service API and documentation

Release v1.6.0 (2016-12-06)
===

Service Client Updates
---
* `service/config`: Updates service API and documentation
* `service/ec2`: Updates service API
* `service/sts`: Updates service API, documentation, and examples

SDK Bug Fixes
---
* private/protocol/xml/xmlutil: Fix SDK XML unmarshaler #975
  * Fixes GetBucketACL Grantee required type always nil. #916

SDK Feature
---
* aws/endpoints: Add endpoint metadata to SDK #961
  * Adds Region and Endpoint metadata to the SDK. This allows you to enumerate regions and endpoint metadata based on a defined model embedded in the SDK.

Release v1.5.13 (2016-12-01)
===

Service Client Updates
---
* `service/apigateway`: Updates service API and documentation
* `service/appstream`: Adds new service
* `service/codebuild`: Adds new service
* `service/directconnect`: Updates service API and documentation
* `service/ec2`: Adds new service
* `service/elasticbeanstalk`: Updates service API and documentation
* `service/health`: Adds new service
* `service/lambda`: Updates service API and documentation
* `service/opsworkscm`: Adds new service
* `service/pinpoint`: Adds new service
* `service/shield`: Adds new service
* `service/ssm`: Updates service API and documentation
* `service/states`: Adds new service
* `service/xray`: Adds new service

Release v1.5.12 (2016-11-30)
===

Service Client Updates
---
* `service/lightsail`: Adds new service
* `service/polly`: Adds new service
* `service/rekognition`: Adds new service
* `service/snowball`: Updates service API and documentation

Release v1.5.11 (2016-11-29)
===

Service Client Updates
---
`service/s3`: Updates service API and documentation

Release v1.5.10 (2016-11-22)
===

Service Client Updates
---
* `service/cloudformation`: Updates service API and documentation
* `service/glacier`: Updates service API, documentation, and examples
* `service/route53`: Updates service API and documentation
* `service/s3`: Updates service API and documentation

SDK Bug Fixes
---
* `private/protocol/xml/xmlutil`: Fixes xml marshaler to unmarshal properly
into tagged fields 
[#916](https://github.com/aws/aws-sdk-go/issues/916)

Release v1.5.9 (2016-11-22)
===

Service Client Updates
---
* `service/cloudtrail`: Updates service API and documentation
* `service/ecs`: Updates service API and documentation

Release v1.5.8 (2016-11-18)
===

Service Client Updates
---
* `service/application-autoscaling`: Updates service API and documentation
* `service/elasticmapreduce`: Updates service API and documentation
* `service/elastictranscoder`: Updates service API, documentation, and examples
* `service/gamelift`: Updates service API and documentation
* `service/lambda`: Updates service API and documentation

Release v1.5.7 (2016-11-18)
===

Service Client Updates
---
* `service/apigateway`: Updates service API and documentation
* `service/meteringmarketplace`: Updates service API and documentation
* `service/monitoring`: Updates service API and documentation
* `service/sqs`: Updates service API, documentation, and examples

Release v1.5.6 (2016-11-16)
===

Service Client Updates
---
`service/route53`: Updates service API and documentation
`service/servicecatalog`: Updates service API and documentation

Release v1.5.5 (2016-11-15)
===

Service Client Updates
---
* `service/ds`: Updates service API and documentation
* `service/elasticache`: Updates service API and documentation
* `service/kinesis`: Updates service API and documentation

Release v1.5.4 (2016-11-15)
===

Service Client Updates
---
* `service/cognito-idp`: Updates service API and documentation

Release v1.5.3 (2016-11-11)
===

Service Client Updates
---
* `service/cloudformation`: Updates service documentation and examples
* `service/logs`: Updates service API and documentation

Release v1.5.2 (2016-11-03)
===

Service Client Updates
---
* `service/directconnect`: Updates service API and documentation

Release v1.5.1 (2016-11-02)
===

Service Client Updates
---
* `service/email`: Updates service API and documentation

Release v1.5.0 (2016-11-01)
===

Service Client Updates
---
* `service/cloudformation`: Updates service API and documentation
* `service/ecr`: Updates service paginators

SDK Feature Updates
---
* `private/model/api`: Add generated setters for API parameters (#918)
  * Adds setters to the SDK's API parameter types, and are a convenience method that reduce the need to use `aws.String` and like utility. 

Release v1.4.22 (2016-10-25)
===

Service Client Updates
---
* `service/elasticloadbalancingv2`: Updates service documentation.
* `service/autoscaling`: Updates service documentation.

Release v1.4.21 (2016-10-24)
===

Service Client Updates
---
* `service/sms`: AWS Server Migration Service (SMS) is an agentless service which makes it easier and faster for you to migrate thousands of on-premises workloads to AWS. AWS SMS allows you to automate, schedule, and track incremental replications of live server volumes, making it easier for you to coordinate large-scale server migrations.
* `service/ecs`: Updates documentation.

SDK Feature Updates
---
* `private/models/api`: Improve code generation of documentation.

Release v1.4.20 (2016-10-20)
===

Service Client Updates
---
* `service/budgets`: Adds new service, AWS Budgets.
* `service/waf`: Updates service documentation.

Release v1.4.19 (2016-10-18)
===

Service Client Updates
---
* `service/cloudfront`: Updates service API and documentation.
  * Ability to use Amazon CloudFront to deliver your content both via IPv6 and IPv4 using HTTP/HTTPS.
* `service/configservice`: Update service API and documentation.
* `service/iot`: Updates service API and documentation.
* `service/kinesisanalytics`: Updates service API and documentation.
  * Whenever Amazon Kinesis Analytics is not able to detect schema for the given streaming source on DiscoverInputSchema API, we would return the raw records that was sampled to detect the schema.
* `service/rds`: Updates service API and documentation.
  * Amazon Aurora integrates with other AWS services to allow you to extend your Aurora DB cluster to utilize other capabilities in the AWS cloud. Permission to access other AWS services is granted by creating an IAM role with the necessary permissions, and then associating the role with your DB cluster.

SDK Feature Updates
---
* `service/dynamodb/dynamodbattribute`: Add UnmarshalListOfMaps #897
  * Adds support for unmarshaling a list of maps. This is useful for unmarshaling the DynamoDB AttributeValue list of maps returned by APIs like Query and Scan.

Release v1.4.18 (2016-10-17)
===

Service Model Updates
---
* `service/route53`: Updates service API and documentation.

Release v1.4.17
===

Service Model Updates
---
* `service/acm`: Update service API, and documentation.
  * This change allows users to import third-party SSL/TLS certificates into ACM.
* `service/elasticbeanstalk`: Update service API, documentation, and pagination.
  * Elastic Beanstalk DescribeApplicationVersions API is being updated to support pagination.
* `service/gamelift`: Update service API, and documentation.
  * New APIs to protect game developer resource (builds, alias, fleets, instances, game sessions and player sessions) against abuse.

SDK Features
---
* `service/s3`: Add support for accelerate with dualstack [#887](https://github.com/aws/aws-sdk-go/issues/887)

Release v1.4.16 (2016-10-13)
===

Service Model Updates
---
* `service/ecr`: Update Amazon EC2 Container Registry service model
  * DescribeImages is a new api used to expose image metadata which today includes image size and image creation timestamp.
* `service/elasticache`: Update Amazon ElastiCache service model
  * Elasticache is launching a new major engine release of Redis, 3.2 (providing stability updates and new command sets over 2.8), as well as ElasticSupport for enabling Redis Cluster in 3.2, which provides support for multiple node groups to horizontally scale data, as well as superior engine failover capabilities 

SDK Bug Fixes
---
* `aws/session`: Skip shared config on read errors [#883](https://github.com/aws/aws-sdk-go/issues/883)
* `aws/signer/v4`: Add support for URL.EscapedPath to signer [#885](https://github.com/aws/aws-sdk-go/issues/885)

SDK Features
---
* `private/model/api`: Add docs for errors to API operations [#881](https://github.com/aws/aws-sdk-go/issues/881)
* `private/model/api`: Improve field and waiter doc strings [#879](https://github.com/aws/aws-sdk-go/issues/879)
* `service/dynamodb/dynamodbattribute`: Allow multiple struct tag elements [#886](https://github.com/aws/aws-sdk-go/issues/886)
* Add build tags to internal SDK tools [#880](https://github.com/aws/aws-sdk-go/issues/880)

Release v1.4.15 (2016-10-06)
===

Service Model Updates
---
* `service/cognitoidentityprovider`: Update Amazon Cognito Identity Provider service model
* `service/devicefarm`: Update AWS Device Farm documentation
* `service/opsworks`: Update AWS OpsWorks service model
* `service/s3`: Update Amazon Simple Storage Service model
* `service/waf`: Update AWS WAF service model

SDK Bug Fixes
---
* `aws/request`: Fix HTTP Request Body race condition [#874](https://github.com/aws/aws-sdk-go/issues/874)

SDK Feature Updates
---
* `aws/ec2metadata`: Add support for EC2 User Data [#872](https://github.com/aws/aws-sdk-go/issues/872)
* `aws/signer/v4`: Remove logic determining if request needs to be resigned [#876](https://github.com/aws/aws-sdk-go/issues/876)

Release v1.4.14 (2016-09-29)
===
* `service/ec2`:  api, documentation, and paginators updates.
* `service/s3`:  api and documentation updates.

Release v1.4.13 (2016-09-27)
===
* `service/codepipeline`:  documentation updates.
* `service/cloudformation`:  api and documentation updates.
* `service/kms`:  documentation updates.
* `service/elasticfilesystem`:  documentation updates.
* `service/snowball`:  documentation updates.<|MERGE_RESOLUTION|>--- conflicted
+++ resolved
@@ -1,5 +1,3 @@
-<<<<<<< HEAD
-=======
 Release v1.15.55 (2018-10-15)
 ===
 
@@ -45,7 +43,6 @@
   * Amazon Elasticsearch Service now supports customer-scheduled service software updates. When new service software becomes available, you can request an update to your domain and benefit from new features more quickly. If you take no action, we update the service software automatically after a certain time frame.
 * `service/transcribe`: Updates service API and documentation
 
->>>>>>> 6e42625f
 Release v1.15.51 (2018-10-09)
 ===
 
