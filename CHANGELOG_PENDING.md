--- conflicted
+++ resolved
@@ -1,16 +1,8 @@
 ### SDK Features
 
 ### SDK Enhancements
-<<<<<<< HEAD
-* `service/kinesis`: Add support for retrying service specific API errors ([#2751](https://github.com/aws/aws-sdk-go/pull/2751)
-  * Adds support for retrying the Kinesis API error, LimitExceededException.
-  * Fixes [#1376](https://github.com/aws/aws-sdk-go/issues/1376)
-* `aws/credentials/stscreds`: Add STS and Assume Role specific retries ([#2752](https://github.com/aws/aws-sdk-go/pull/2752))
-  * Adds retries to specific STS API errors to the STS AssumeRoleWithWebIdentity credential provider, and STS API operations in general.
 * `aws/session`: Ignore invalid shared config file when not used ([#2731](https://github.com/aws/aws-sdk-go/pull/2731))
   * Updates the Session to not fail to load when credentials are provided via the environment variable, the AWS_PROFILE/Option.Profile have not been specified, and the shared config has not been enabled.
   * Fix [#2455](https://github.com/aws/aws-sdk-go/issues/2727)
-=======
->>>>>>> da633233
 
 ### SDK Bugs