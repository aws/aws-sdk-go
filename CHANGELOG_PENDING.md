--- conflicted
+++ resolved
@@ -5,17 +5,10 @@
   * Adds support for enabling and controlling the Client Side Metrics (CSM) reporting from the shared configuration files in addition to the environment variables.
 
 ### SDK Bugs
-<<<<<<< HEAD
-* `aws/request`: Fix IsErrorRetryable returning true for nil error ([#2774](https://github.com/aws/aws-sdk-go/pull/2774))
-  * Fixes [#2773](https://github.com/aws/aws-sdk-go/pull/2773) where the IsErrorRetryable helper was incorrectly returning true for nil errors passed in. IsErrorRetryable will now correctly return false when the passed in error is nil like documented.
 * `service/s3/s3crypto`: Fix tmp file not being deleted after upload ([#2776](https://github.com/aws/aws-sdk-go/pull/2776))
   * Fixes the s3crypto's getWriterStore utiliy's send handler not cleaning up the temporary file after Send completes.
-=======
 * `private/protocol`: Add protocol tests for blob types and headers ([#2770](https://github.com/aws/aws-sdk-go/pull/2770))
   * Adds RESTJSON and RESTXML protocol tests for blob headers.
   * Related to [#750](https://github.com/aws/aws-sdk-go/issues/750)
-
-### SDK Bugs
 * `service/dynamodb/expression`: Improved reporting of bad key conditions ([#2775](https://github.com/aws/aws-sdk-go/pull/2775))
-  * Improved error reporting when invalid key conditions are constructed using KeyConditionBuilder
->>>>>>> 6967c8bb
+  * Improved error reporting when invalid key conditions are constructed using KeyConditionBuilder