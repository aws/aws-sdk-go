--- conflicted
+++ resolved
@@ -1,13 +1,10 @@
 ### SDK Features
 
 ### SDK Enhancements
-<<<<<<< HEAD
 * `service/s3/s3manager`: Add ETag field to UploadOutput ([#3733](https://github.com/aws/aws-sdk-go/pull/3733))
   * Adds the ETag field to the Uploader's UploadOutput return value.
   * Fixes [#2764](https://github.com/aws/aws-sdk-go/issues/2764)
-=======
 * `aws`: Add `WithLowerCaseHeaderMaps` and `WithDisableRestProtocolURICleaning` to `aws.Config`. ([#3671](https://github.com/aws/aws-sdk-go/pull/3671))
->>>>>>> c30aae45
 
 ### SDK Bugs
 * `aws`: Fixed a case where `LowerCaseHeaderMaps` would not be merged when merging`aws.Config` types. ([#3671](https://github.com/aws/aws-sdk-go/pull/3671))