--- conflicted
+++ resolved
@@ -3,11 +3,7 @@
 ### SDK Enhancements
 
 ### SDK Bugs
-<<<<<<< HEAD
 * `aws/csm`: Fix metricChan's unsafe atomic operations ([#2785](https://github.com/aws/aws-sdk-go/pull/2785))
   * Fixes [#2784](https://github.com/aws/aws-sdk-go/issues/2784) test failure caused by the metricChan.paused member being a value instead of a pointer. If the metricChan value was ever copied the atomic operations performed on paused would be invalid.
-=======
 * `aws/client`: Updates logic for calculating the delay after which a request can be retried. Retry delay now includes the Retry-After duration specified in a request [#2796](https://github.com/aws/aws-sdk-go/pull/2796).
-  * Fixes broken test for retry delays for throttled exceptions. Fixes [#2795](https://github.com/aws/aws-sdk-go/issues/2795)
-  
->>>>>>> d1c74a67
+  * Fixes broken test for retry delays for throttled exceptions. Fixes [#2795](https://github.com/aws/aws-sdk-go/issues/2795)