--- conflicted
+++ resolved
@@ -4,12 +4,9 @@
 * `private/protocol/xml/xmlutil`: Support for sorting xml attributes ([#2854](https://github.com/aws/aws-sdk-go/pull/2854))
 
 ### SDK Bugs
-<<<<<<< HEAD
 * ` internal/ini`: Fix ini parser to handle empty values [#2860](https://github.com/aws/aws-sdk-go/pull/2860)
   * Fixes ini parser to correctly handle empty values in the ini file.
-  * Fixes #2800 
-=======
+  * Fixes [#2800](https://github.com/aws/aws-sdk-go/issues/2800) 
 * `private/model/api`: Write locationName for top-level shapes for rest-xml and ec2 protocols ([#2854](https://github.com/aws/aws-sdk-go/pull/2854))
 * `private/mode/api`: Colliding fields should serialize with original name ([#2854](https://github.com/aws/aws-sdk-go/pull/2854))
-  * Fixes [#2806](https://github.com/aws/aws-sdk-go/issues/2806) 
->>>>>>> a7e6470f
+  * Fixes [#2806](https://github.com/aws/aws-sdk-go/issues/2806) 